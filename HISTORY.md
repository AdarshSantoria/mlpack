--- conflicted
+++ resolved
@@ -2,12 +2,10 @@
 ###### ????-??-??
   * Add Multiple Pole Balancing Environment (#1901).
 
-<<<<<<< HEAD
   * Add New paramter Maximum_depth to Decision Tree And Random Forest (#1916).
-=======
+
   * Fix prediction output of softmax regression when test set accuracy is
     calculated (#1922).
->>>>>>> 8a9baf5b
 
 ### mlpack 3.1.1
 ###### 2019-05-26
