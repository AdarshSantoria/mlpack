/**
 * @file methods/hmm/hmm_impl.hpp
 * @author Ryan Curtin
 * @author Tran Quoc Long
 * @author Michael Fox
 *
 * Implementation of HMM class.
 *
 * mlpack is free software; you may redistribute it and/or modify it under the
 * terms of the 3-clause BSD license.  You should have received a copy of the
 * 3-clause BSD license along with mlpack.  If not, see
 * http://www.opensource.org/licenses/BSD-3-Clause for more information.
 */
#ifndef MLPACK_METHODS_HMM_HMM_IMPL_HPP
#define MLPACK_METHODS_HMM_HMM_IMPL_HPP

// Just in case...
#include "hmm.hpp"
#include <mlpack/core/math/log_add.hpp>

namespace mlpack {
namespace hmm {

/**
 * Create the Hidden Markov Model with the given number of hidden states and the
 * given number of emission states.
 */
template<typename Distribution>
HMM<Distribution>::HMM(const size_t states,
                       const Distribution emissions,
                       const double tolerance) :
    emission(states, /* default distribution */ emissions),
    transitionProxy(arma::randu<arma::mat>(states, states)),
    initialProxy(arma::randu<arma::vec>(states) / (double) states),
    dimensionality(emissions.Dimensionality()),
    tolerance(tolerance),
    recalculateInitial(false),
    recalculateTransition(false)
{
  // Normalize the transition probabilities and initial state probabilities.
  initialProxy /= arma::accu(initialProxy);
  for (size_t i = 0; i < transitionProxy.n_cols; ++i)
    transitionProxy.col(i) /= arma::accu(transitionProxy.col(i));

  logTransition = log(transitionProxy);
  logInitial = log(initialProxy);
}

/**
 * Create the Hidden Markov Model with the given transition matrix and the given
 * emission probability matrix.
 */
template<typename Distribution>
HMM<Distribution>::HMM(const arma::vec& initial,
                       const arma::mat& transition,
                       const std::vector<Distribution>& emission,
                       const double tolerance) :
    emission(emission),
    transitionProxy(transition),
    logTransition(log(transition)),
    initialProxy(initial),
    logInitial(log(initial)),
    tolerance(tolerance),
    recalculateInitial(false),
    recalculateTransition(false)
{
  // Set the dimensionality, if we can.
  if (emission.size() > 0)
    dimensionality = emission[0].Dimensionality();
  else
  {
    Log::Warn << "HMM::HMM(): no emission distributions given; assuming a "
        << "dimensionality of 0 and hoping it gets set right later."
        << std::endl;
    dimensionality = 0;
  }
}

/**
 * Train the model using the Baum-Welch algorithm, with only the given unlabeled
 * observations.  Each matrix in the vector of data sequences holds an
 * individual data sequence; each point in each individual data sequence should
 * be a column in the matrix.  The number of rows in each matrix should be equal
 * to the dimensionality of the HMM.
 *
 * It is preferable to use the other overload of Train(), with labeled data.
 * That will produce much better results.  However, if labeled data is
 * unavailable, this will work.  In addition, it is possible to use Train() with
 * labeled data first, and then continue to train the model using this overload
 * of Train() with unlabeled data.
 *
 * @param dataSeq Set of data sequences to train on.
 */
template<typename Distribution>
double HMM<Distribution>::Train(const std::vector<arma::mat>& dataSeq)
{
  // We should allow a guess at the transition and emission matrices.
  double loglik = 0;
  double oldLoglik = 0;

  // Maximum iterations?
  size_t iterations = 1000;

  // Find length of all sequences and ensure they are the correct size.
  size_t totalLength = 0;
  for (size_t seq = 0; seq < dataSeq.size(); seq++)
  {
    totalLength += dataSeq[seq].n_cols;

    if (dataSeq[seq].n_rows != dimensionality)
      Log::Fatal << "HMM::Train(): data sequence " << seq << " has "
          << "dimensionality " << dataSeq[seq].n_rows << " (expected "
          << dimensionality << " dimensions)." << std::endl;
  }

  // These are used later for training of each distribution.  We initialize it
  // all now so we don't have to do any allocation later on.
  std::vector<arma::vec> emissionProb(logTransition.n_cols,
      arma::vec(totalLength));
  arma::mat emissionList(dimensionality, totalLength);

  // This should be the Baum-Welch algorithm (EM for HMM estimation). This
  // follows the procedure outlined in Elliot, Aggoun, and Moore's book "Hidden
  // Markov Models: Estimation and Control", pp. 36-40.
  for (size_t iter = 0; iter < iterations; iter++)
  {
    // Clear new transition matrix and emission probabilities.
    arma::vec newLogInitial(logTransition.n_rows);
    newLogInitial.fill(-std::numeric_limits<double>::infinity());
    arma::mat newLogTransition(logTransition.n_rows, logTransition.n_cols);
    newLogTransition.fill(-std::numeric_limits<double>::infinity());

    // Reset log likelihood.
    loglik = 0;

    // Sum over time.
    size_t sumTime = 0;

    // Loop over each sequence.
    for (size_t seq = 0; seq < dataSeq.size(); seq++)
    {
      arma::mat stateLogProb;
      arma::mat forwardLog;
      arma::mat backwardLog;
      arma::vec logScales;

      // Add the log-likelihood of this sequence.  This is the E-step.
      loglik += LogEstimate(dataSeq[seq], stateLogProb, forwardLog,
          backwardLog, logScales);

      // Add to estimate of initial probability for state j.
      for (size_t j = 0; j < logTransition.n_cols; ++j)
        newLogInitial[j] = math::LogAdd(newLogInitial[j], stateLogProb(j, 0));

      // Define a variable to store the value of log-probability for data.
      arma::mat logProbs(dataSeq[seq].n_cols, transition.n_rows);
      // Save the values of log-probability to logProbs.
      for (size_t i = 0; i < transition.n_rows; i++)
      {
        // Define alias of desired column.
        arma::vec alias(logProbs.colptr(i), logProbs.n_rows, false, true);
        // Use advanced constructor for using logProbs directly.
        emission[i].LogProbability(dataSeq[seq], alias);
      }


      // Now re-estimate the parameters.  This is the M-step.
      //   pi_i = sum_d ((1 / P(seq[d])) sum_t (f(i, 0) b(i, 0))
      //   T_ij = sum_d ((1 / P(seq[d])) sum_t (f(i, t) T_ij E_i(seq[d][t]) b(i,
      //           t + 1)))
      //   E_ij = sum_d ((1 / P(seq[d])) sum_{t | seq[d][t] = j} f(i, t) b(i, t)
      // We store the new estimates in a different matrix.
      for (size_t t = 0; t < dataSeq[seq].n_cols; ++t)
      {
        for (size_t j = 0; j < logTransition.n_cols; ++j)
        {
          if (t < dataSeq[seq].n_cols - 1)
          {
            // Estimate of T_ij (probability of transition from state j to state
            // i).  We postpone multiplication of the old T_ij until later.
            for (size_t i = 0; i < logTransition.n_rows; i++)
            {
              newLogTransition(i, j) = math::LogAdd(newLogTransition(i, j),
                  forwardLog(j, t) + backwardLog(i, t + 1) + logProbs(t + 1, i)
                  - logScales[t + 1]);
            }
          }

          // Add to list of emission observations, for Distribution::Train().
          emissionList.col(sumTime) = dataSeq[seq].col(t);
          emissionProb[j][sumTime] = exp(stateLogProb(j, t));
        }
        sumTime++;
      }
    }

    if (std::abs(oldLoglik - loglik) < tolerance)
    {
      Log::Debug << "Converged after " << iter << " iterations." << std::endl;
      break;
    }

    oldLoglik = loglik;

    // Normalize the new initial probabilities.
    if (dataSeq.size() > 1)
      logInitial = newLogInitial - std::log(dataSeq.size());
    else
      logInitial = newLogInitial;

    // Assign the new transition matrix.  We use %= (element-wise
    // multiplication) because every element of the new transition matrix must
    // still be multiplied by the old elements (this is the multiplication we
    // earlier postponed).
    logTransition += newLogTransition;

    // Now we normalize the transition matrix.
    for (size_t i = 0; i < logTransition.n_cols; i++)
    {
      const double sum = math::AccuLog(logTransition.col(i));
      if (std::isfinite(sum))
        logTransition.col(i) -= sum;
      else
        logTransition.col(i).fill(-log((double) logTransition.n_rows));
    }

    initialProxy = exp(logInitial);
    transitionProxy = exp(logTransition);
    // Now estimate emission probabilities.
    for (size_t state = 0; state < logTransition.n_cols; state++)
      emission[state].Train(emissionList, emissionProb[state]);

    Log::Debug << "Iteration " << iter << ": log-likelihood " << loglik
        << "." << std::endl;
  }
  return loglik;
}

/**
 * Train the model using the given labeled observations; the transition and
 * emission matrices are directly estimated.
 */
template<typename Distribution>
void HMM<Distribution>::Train(const std::vector<arma::mat>& dataSeq,
                              const std::vector<arma::Row<size_t> >& stateSeq)
{
  // Simple error checking.
  if (dataSeq.size() != stateSeq.size())
  {
    Log::Fatal << "HMM::Train(): number of data sequences (" << dataSeq.size()
        << ") not equal to number of state sequences (" << stateSeq.size()
        << ")." << std::endl;
  }

  arma::mat initial = arma::zeros(logInitial.n_elem);
  arma::mat transition = arma::zeros(logTransition.n_rows,
                                     logTransition.n_cols);

  // Estimate the transition and emission matrices directly from the
  // observations.  The emission list holds the time indices for observations
  // from each state.
  std::vector<std::vector<std::pair<size_t, size_t> > >
      emissionList(transition.n_cols);
  for (size_t seq = 0; seq < dataSeq.size(); seq++)
  {
    // Simple error checking.
    if (dataSeq[seq].n_cols != stateSeq[seq].n_elem)
    {
      Log::Fatal << "HMM::Train(): number of observations ("
          << dataSeq[seq].n_cols << ") in sequence " << seq
          << " not equal to number of states (" << stateSeq[seq].n_cols
          << ") in sequence " << seq << "." << std::endl;
    }

    if (dataSeq[seq].n_rows != dimensionality)
    {
      Log::Fatal << "HMM::Train(): data sequence " << seq << " has "
          << "dimensionality " << dataSeq[seq].n_rows << " (expected "
          << dimensionality << " dimensions)." << std::endl;
    }

    // Loop over each observation in the sequence.  For estimation of the
    // transition matrix, we must ignore the last observation.
    initial[stateSeq[seq][0]]++;
    for (size_t t = 0; t < dataSeq[seq].n_cols - 1; t++)
    {
      transition(stateSeq[seq][t + 1], stateSeq[seq][t])++;
      emissionList[stateSeq[seq][t]].push_back(std::make_pair(seq, t));
    }

    // Last observation.
    emissionList[stateSeq[seq][stateSeq[seq].n_elem - 1]].push_back(
        std::make_pair(seq, stateSeq[seq].n_elem - 1));
  }

  // Normalize initial weights.
  initial /= accu(initial);

  // Normalize transition matrix.
  for (size_t col = 0; col < transition.n_cols; col++)
  {
    // If the transition probability sum is greater than 0 in this column, the
    // emission probability sum will also be greater than 0.  We want to avoid
    // division by 0.
    double sum = accu(transition.col(col));
    if (sum > 0)
      transition.col(col) /= sum;
  }

  initialProxy = initial;
  transitionProxy = transition;
  logTransition = log(transition);
  logInitial = log(initial);

  // Estimate emission matrix.
  for (size_t state = 0; state < transition.n_cols; state++)
  {
    // Generate full sequence of observations for this state from the list of
    // emissions that are from this state.
    if (emissionList[state].size() > 0)
    {
      arma::mat emissions(dimensionality, emissionList[state].size());
      for (size_t i = 0; i < emissions.n_cols; i++)
      {
        emissions.col(i) = dataSeq[emissionList[state][i].first].col(
            emissionList[state][i].second);
      }

      emission[state].Train(emissions);
    }
    else
    {
      Log::Warn << "There are no observations in training data with hidden "
          << "state " << state << "!  The corresponding emission distribution "
          << "is likely to be meaningless." << std::endl;
    }
  }
}

/**
 * Estimate the probabilities of each hidden state at each time step for each
 * given data observation.
 */
template<typename Distribution>
double HMM<Distribution>::LogEstimate(const arma::mat& dataSeq,
                                      arma::mat& stateLogProb,
                                      arma::mat& forwardLogProb,
                                      arma::mat& backwardLogProb,
                                      arma::vec& logScales) const
{
  arma::mat logProbs(dataSeq.n_cols, transition.n_rows);

  // Save the values of log-probability to logProbs.
  for (size_t i = 0; i < transition.n_rows; i++)
  {
    // Define alias of desired column.
    arma::vec alias(logProbs.colptr(i), logProbs.n_rows, false, true);
    // Use advanced constructor for using logProbs directly.
    emission[i].LogProbability(dataSeq, alias);
  }

  // First run the forward-backward algorithm.
  Forward(dataSeq, logScales, forwardLogProb, logProbs);
  Backward(dataSeq, logScales, backwardLogProb, logProbs);

  // Now assemble the state probability matrix based on the forward and backward
  // probabilities.
  stateLogProb = forwardLogProb + backwardLogProb;

  // Finally assemble the log-likelihood and return it.
  return accu(logScales);
}

/**
 * Estimate the probabilities of each hidden state at each time step for each
 * given data observation.
 */
template<typename Distribution>
double HMM<Distribution>::Estimate(const arma::mat& dataSeq,
                                   arma::mat& stateProb,
                                   arma::mat& forwardProb,
                                   arma::mat& backwardProb,
                                   arma::vec& scales) const
{
  arma::mat stateLogProb;
  arma::mat forwardLogProb;
  arma::mat backwardLogProb;
  arma::vec logScales;

  const double loglikelihood = LogEstimate(dataSeq, stateLogProb,
      forwardLogProb, backwardLogProb, logScales);

  stateProb = exp(stateLogProb);
  forwardProb = exp(forwardLogProb);
  backwardProb = exp(backwardLogProb);
  scales = exp(logScales);

  return loglikelihood;
}

/**
 * Estimate the probabilities of each hidden state at each time step for each
 * given data observation.
 */
template<typename Distribution>
double HMM<Distribution>::Estimate(const arma::mat& dataSeq,
                                   arma::mat& stateProb) const
{
  // We don't need to save these.
  arma::mat stateLogProb;
  arma::mat forwardLogProb;
  arma::mat backwardLogProb;
  arma::vec logScales;

  const double loglikelihood = LogEstimate(dataSeq, stateLogProb,
      forwardLogProb, backwardLogProb, logScales);

  stateProb = exp(stateLogProb);

  return loglikelihood;
}

/**
 * Generate a random data sequence of a given length.  The data sequence is
 * stored in the dataSequence parameter, and the state sequence is stored in
 * the stateSequence parameter.
 */
template<typename Distribution>
void HMM<Distribution>::Generate(const size_t length,
                                 arma::mat& dataSequence,
                                 arma::Row<size_t>& stateSequence,
                                 const size_t startState) const
{
  // Set vectors to the right size.
  stateSequence.set_size(length);
  dataSequence.set_size(dimensionality, length);

  // Set start state (default is 0).
  stateSequence[0] = startState;

  // Choose first emission state.
  double randValue = math::Random();

  // We just have to find where our random value sits in the probability
  // distribution of emissions for our starting state.
  dataSequence.col(0) = emission[startState].Random();

  ConvertToLogSpace();

  // Now choose the states and emissions for the rest of the sequence.
  for (size_t t = 1; t < length; t++)
  {
    // First choose the hidden state.
    randValue = math::Random();

    // Now find where our random value sits in the probability distribution of
    // state changes.
    double probSum = 0;
    for (size_t st = 0; st < logTransition.n_rows; st++)
    {
      probSum += exp(logTransition(st, stateSequence[t - 1]));
      if (randValue <= probSum)
      {
        stateSequence[t] = st;
        break;
      }
    }

    // Now choose the emission.
    dataSequence.col(t) = emission[stateSequence[t]].Random();
  }
}

/**
 * Compute the most probable hidden state sequence for the given observation
 * using the Viterbi algorithm. Returns the log-likelihood of the most likely
 * sequence.
 */
template<typename Distribution>
double HMM<Distribution>::Predict(const arma::mat& dataSeq,
                                  arma::Row<size_t>& stateSeq) const
{
  // This is an implementation of the Viterbi algorithm for finding the most
  // probable sequence of states to produce the observed data sequence.  We
  // don't use log-likelihoods to save that little bit of time, but we'll
  // calculate the log-likelihood at the end of it all.
  stateSeq.set_size(dataSeq.n_cols);
  arma::mat logStateProb(logTransition.n_rows, dataSeq.n_cols);
  arma::mat stateSeqBack(logTransition.n_rows, dataSeq.n_cols);

  ConvertToLogSpace();

  // The calculation of the first state is slightly different; the probability
  // of the first state being state j is the maximum probability that the state
  // came to be j from another state.
  logStateProb.col(0).zeros();
  for (size_t state = 0; state < logTransition.n_rows; state++)
  {
    logStateProb(state, 0) = logInitial[state] +
        emission[state].LogProbability(dataSeq.unsafe_col(0));
    stateSeqBack(state, 0) = state;
  }

  // Store the best first state.
  arma::uword index;

  // Define a variable to store the value of log-probability for dataSeq.
  arma::mat logProbs(dataSeq.n_cols, transition.n_rows);

  // Save the values of log-probability to logProbs.
  for (size_t i = 0; i < transition.n_rows; i++)
  {
    // Define alias of desired column.
    arma::vec alias(logProbs.colptr(i), logProbs.n_rows, false, true);
    // Use advanced constructor for using logProbs directly.
    emission[i].LogProbability(dataSeq, alias);
  }

  for (size_t t = 1; t < dataSeq.n_cols; t++)
  {
    // Assemble the state probability for this element.
    // Given that we are in state j, we use state with the highest probability
    // of being the previous state.
    for (size_t j = 0; j < logTransition.n_rows; j++)
    {
<<<<<<< HEAD
      arma::vec prob = logStateProb.col(t - 1) + logTrans.col(j);
      logStateProb(j, t) = prob.max(index) + logProbs(t, j);
=======
      arma::vec prob = logStateProb.col(t - 1) + logTransition.row(j).t();
      logStateProb(j, t) = prob.max(index) +
          emission[j].LogProbability(dataSeq.unsafe_col(t));
>>>>>>> 6e241b33
      stateSeqBack(j, t) = index;
    }
  }

  // Backtrack to find the most probable state sequence.
  logStateProb.unsafe_col(dataSeq.n_cols - 1).max(index);
  stateSeq[dataSeq.n_cols - 1] = index;
  for (size_t t = 2; t <= dataSeq.n_cols; t++)
  {
    stateSeq[dataSeq.n_cols - t] =
        stateSeqBack(stateSeq[dataSeq.n_cols - t + 1], dataSeq.n_cols - t + 1);
  }

  return logStateProb(stateSeq(dataSeq.n_cols - 1), dataSeq.n_cols - 1);
}

/**
 * Compute the log-likelihood of the given data sequence.
 */
template<typename Distribution>
double HMM<Distribution>::LogLikelihood(const arma::mat& dataSeq) const
{
  arma::mat forwardLog;
  arma::vec logScales;

  // This is needed here.
  arma::mat logProbs(dataSeq.n_cols, transition.n_rows);

  // Save the values of log-probability to logProbs.
  for (size_t i = 0; i < transition.n_rows; i++)
  {
    // Define alias of desired column.
    arma::vec alias(logProbs.colptr(i), logProbs.n_rows, false, true);
    // Use advanced constructor for using logProbs directly.
    emission[i].LogProbability(dataSeq, alias);
  }

  Forward(dataSeq, logScales, forwardLog, logProbs);

  // The log-likelihood is the log of the scales for each time step.
  return accu(logScales);
}

/**
 * Compute the log of the scaling factor of the given emission probability
 * at time t. To calculate the log-likelihood for the whole sequence,
 * accumulate log scale over the entire sequence
 */
template<typename Distribution>
double HMM<Distribution>::EmissionLogScaleFactor(
    const arma::vec& emissionLogProb,
    arma::vec& forwardLogProb) const
{
  double curLogScale;
  if (forwardLogProb.empty())
  {
    // We are at the start of the sequence (i.e. time t=0).
    forwardLogProb = ForwardAtT0(emissionLogProb, curLogScale);
  }
  else
  {
    forwardLogProb = ForwardAtTn(emissionLogProb, curLogScale,
        forwardLogProb);
  }

  return curLogScale;
}

/**
 * Compute the log-likelihood of the given emission probability up to time t
 */
template<typename Distribution>
double HMM<Distribution>::EmissionLogLikelihood(
    const arma::vec& emissionLogProb,
    double& logLikelihood,
    arma::vec& forwardLogProb) const
{
  bool isStartOfSeq = forwardLogProb.empty();
  double curLogScale = EmissionLogScaleFactor(emissionLogProb,
                                              forwardLogProb);
  logLikelihood = isStartOfSeq ? curLogScale : curLogScale + logLikelihood;
  return logLikelihood;
}

/**
  * Compute the log of the scaling factor of the given data at time t.
  * To calculate the log-likelihood for the whole sequence, accumulate log
  * scale over the entire sequence
 */
template<typename Distribution>
double HMM<Distribution>::LogScaleFactor(const arma::vec &data,
                                         arma::vec& forwardLogProb) const
{
  arma::vec emissionLogProb(logTransition.n_rows);

  for (size_t state = 0; state < logTransition.n_rows; state++)
  {
    emissionLogProb(state) = emission[state].LogProbability(data);
  }

  return EmissionLogScaleFactor(emissionLogProb, forwardLogProb);
}

/**
 * Compute the log-likelihood of the given data up to time t
 */
template<typename Distribution>
double HMM<Distribution>::LogLikelihood(const arma::vec& data,
                                        double& logLikelihood,
                                        arma::vec& forwardLogProb) const
{
  bool isStartOfSeq = forwardLogProb.empty();
  double curLogScale = LogScaleFactor(data, forwardLogProb);
  logLikelihood = isStartOfSeq ? curLogScale : curLogScale + logLikelihood;
  return logLikelihood;
}

/**
 * HMM filtering.
 */
template<typename Distribution>
void HMM<Distribution>::Filter(const arma::mat& dataSeq,
                               arma::mat& filterSeq,
                               size_t ahead) const
{
  // First run the forward algorithm.
  arma::mat forwardLogProb;
  arma::vec logScales;
  // This is needed here.
  arma::mat logProbs(dataSeq.n_cols, transition.n_rows);

  // Save the values of log-probability to logProbs.
  for (size_t i = 0; i < transition.n_rows; i++)
  {
    // Define alias of desired column.
    arma::vec alias(logProbs.colptr(i), logProbs.n_rows, false, true);
    // Use advanced constructor for using logProbs directly.
    emission[i].LogProbability(dataSeq, alias);
  }

  Forward(dataSeq, logScales, forwardLogProb, logProbs);

  // Propagate state ahead.
  if (ahead != 0)
    forwardLogProb += ahead * logTransition;

  arma::mat forwardProb = exp(forwardLogProb);

  // Compute expected emissions.
  // Will not work for distributions without a Mean() function.
  filterSeq.zeros(dimensionality, dataSeq.n_cols);
  for (size_t i = 0; i < emission.size(); i++)
    filterSeq += emission[i].Mean() * forwardProb.row(i);
}

/**
 * HMM smoothing.
 */
template<typename Distribution>
void HMM<Distribution>::Smooth(const arma::mat& dataSeq,
                               arma::mat& smoothSeq) const
{
  // First run the forward algorithm.
  arma::mat stateLogProb;
  arma::mat forwardLogProb;
  arma::mat backwardLogProb;
  arma::mat logScales;
  LogEstimate(dataSeq, stateLogProb, forwardLogProb, backwardLogProb,
      logScales);

  // Compute expected emissions.
  // Will not work for distributions without a Mean() function.
  smoothSeq.zeros(dimensionality, dataSeq.n_cols);
  for (size_t i = 0; i < emission.size(); i++)
    smoothSeq += emission[i].Mean() * exp(stateLogProb.row(i));
}

/**
 * The Forward procedure (part of the Forward-Backward algorithm).
 */
template<typename Distribution>
arma::vec HMM<Distribution>::ForwardAtT0(const arma::vec& emissionLogProb,
                                         double& logScales) const
{
  // Our goal is to calculate the forward probabilities:
  //  P(X_k | o_{1:k}) for all possible states X_k, for each time point k.
  ConvertToLogSpace();

  arma::vec forwardLogProb(logTransition.n_rows);
  forwardLogProb.fill(-std::numeric_limits<double>::infinity());
  // The first entry in the forward algorithm uses the initial state
  // probabilities.  Note that MATLAB assumes that the starting state (at
  // t = -1) is state 0; this is not our assumption here.  To force that
  // behavior, you could append a single starting state to every single data
  // sequence and that should produce results in line with MATLAB.
  forwardLogProb = logInitial + emissionLogProb;

  // Normalize probability.
  logScales = math::AccuLog(forwardLogProb);
  if (std::isfinite(logScales))
    forwardLogProb -= logScales;

  return forwardLogProb;
}

/**
 * The Forward procedure (part of the Forward-Backward algorithm).
 */
template<typename Distribution>
arma::vec HMM<Distribution>::ForwardAtTn(const arma::vec& emissionLogProb,
                                double& logScales,
                                const arma::vec& prevForwardLogProb) const
{
  // Our goal is to calculate the forward probabilities:
  //  P(X_k | o_{1:k}) for all possible states X_k, for each time point k.

  arma::vec forwardLogProb(logTransition.n_rows);
  forwardLogProb.fill(-std::numeric_limits<double>::infinity());
  // Now compute the probabilities for each successive observation.
  for (size_t state = 0; state < logTransition.n_rows; state++) {
    // The forward probability of state j at time t is the sum over all
    // states of the probability of the previous state transitioning to
    // the current state and emitting the given observation.
    arma::vec tmp = prevForwardLogProb + logTransition.row(state).t();
    forwardLogProb(state) = math::AccuLog(tmp) + emissionLogProb(state);
  }
  // Normalize probability.
  logScales = math::AccuLog(forwardLogProb);
  if (std::isfinite(logScales))
    forwardLogProb -= logScales;

  return forwardLogProb;
}

/**
 * The Forward procedure (part of the Forward-Backward algorithm).
 */
template<typename Distribution>
void HMM<Distribution>::Forward(const arma::mat& dataSeq,
                                arma::vec& logScales,
                                arma::mat& forwardLogProb,
                                arma::mat& logProbs) const
{
  // Our goal is to calculate the forward probabilities:
  //  P(X_k | o_{1:k}) for all possible states X_k, for each time point k.
  forwardLogProb.resize(logTransition.n_rows, dataSeq.n_cols);
  forwardLogProb.fill(-std::numeric_limits<double>::infinity());
  logScales.resize(dataSeq.n_cols);
  logScales.fill(-std::numeric_limits<double>::infinity());

  // The first entry in the forward algorithm uses the initial state
  // probabilities.  Note that MATLAB assumes that the starting state (at
  // t = -1) is state 0; this is not our assumption here.  To force that
  // behavior, you could append a single starting state to every single data
  // sequence and that should produce results in line with MATLAB.

  arma::vec emissionLogProb(logTransition.n_rows);
  for (size_t state = 0; state < logTransition.n_rows; state++)
  {
<<<<<<< HEAD
    forwardLogProb(state, 0) = log(initial(state)) + logProbs(0, state);
=======
    emissionLogProb(state) =
        emission[state].LogProbability(dataSeq.unsafe_col(0));
>>>>>>> 6e241b33
  }

  forwardLogProb.col(0) = ForwardAtT0(emissionLogProb, logScales(0));

  // Now compute the probabilities for each successive observation.
  for (size_t t = 1; t < dataSeq.n_cols; t++)
  {
    for (size_t state = 0; state < logTransition.n_rows; state++)
    {
<<<<<<< HEAD
      // The forward probability of state j at time t is the sum over all states
      // of the probability of the previous state transitioning to the current
      // state and emitting the given observation.
      arma::vec tmp = forwardLogProb.col(t - 1) + logTrans.col(j);
      forwardLogProb(j, t) = math::AccuLog(tmp) + logProbs(t, j);
=======
          emissionLogProb(state) =
                  emission[state].LogProbability(dataSeq.unsafe_col(t));
>>>>>>> 6e241b33
    }

    forwardLogProb.col(t) =
      ForwardAtTn(emissionLogProb, logScales(t), forwardLogProb.col(t-1));
  }
}

template<typename Distribution>
void HMM<Distribution>::Backward(const arma::mat& dataSeq,
                                 const arma::vec& logScales,
                                 arma::mat& backwardLogProb,
                                 arma::mat& logProbs) const
{
  // Our goal is to calculate the backward probabilities:
  //  P(X_k | o_{k + 1:T}) for all possible states X_k, for each time point k.
  backwardLogProb.resize(logTransition.n_rows, dataSeq.n_cols);
  backwardLogProb.fill(-std::numeric_limits<double>::infinity());

  // The last element probability is 1.
  backwardLogProb.col(dataSeq.n_cols - 1).fill(0);

  // Now step backwards through all other observations.
  for (size_t t = dataSeq.n_cols - 2; t + 1 > 0; t--)
  {
    for (size_t j = 0; j < logTransition.n_rows; j++)
    {
      // The backward probability of state j at time t is the sum over all state
      // of the probability of the next state having been a transition from the
      // current state multiplied by the probability of each of those states
      // emitting the given observation.
      for (size_t state = 0; state < logTransition.n_rows; state++)
      {
        backwardLogProb(j, t) = math::LogAdd(backwardLogProb(j, t),
<<<<<<< HEAD
            logTrans(state, j) + backwardLogProb(state, t + 1)
            + logProbs(t + 1, state));
=======
            logTransition(state, j) + backwardLogProb(state, t + 1)
            + emission[state].LogProbability(dataSeq.unsafe_col(t + 1)));
>>>>>>> 6e241b33
      }

      // Normalize by the weights from the forward algorithm.
      if (std::isfinite(logScales[t + 1]))
        backwardLogProb(j, t) -= logScales[t + 1];
    }
  }
}

/**
 * Make sure the variables in log space are in sync with the linear
 * counterparts.
 */
template<typename Distribution>
void HMM<Distribution>::ConvertToLogSpace() const
{
  if (recalculateInitial)
  {
    logInitial = log(initialProxy);
    recalculateInitial = false;
  }

  if (recalculateTransition)
  {
    logTransition = log(transitionProxy);
    recalculateTransition = false;
  }
}

//! Serialize the HMM.
template<typename Distribution>
template<typename Archive>
void HMM<Distribution>::load(Archive& ar, const uint32_t /* version */)
{
  arma::mat transition;
  arma::vec initial;
  ar(CEREAL_NVP(dimensionality));
  ar(CEREAL_NVP(tolerance));
  ar(CEREAL_NVP(transition));
  ar(CEREAL_NVP(initial));

  // Now serialize each emission.  If we are loading, we must resize the vector
  // of emissions correctly.
  emission.resize(transition.n_rows);
  // Load the emissions; generate the correct name for each one.
  ar(CEREAL_NVP(emission));

  logTransition = log(transition);
  logInitial = log(initial);
  initialProxy = std::move(initial);
  transitionProxy = std::move(transition);
}

//! Serialize the HMM.
template<typename Distribution>
template<typename Archive>
void HMM<Distribution>::save(Archive& ar,
                             const uint32_t /* version */) const
{
  arma::mat transition = exp(logTransition);
  arma::vec initial = exp(logInitial);
  ar(CEREAL_NVP(dimensionality));
  ar(CEREAL_NVP(tolerance));
  ar(CEREAL_NVP(transition));
  ar(CEREAL_NVP(initial));
  ar(CEREAL_NVP(emission));
}

} // namespace hmm
} // namespace mlpack

#endif<|MERGE_RESOLUTION|>--- conflicted
+++ resolved
@@ -153,9 +153,9 @@
         newLogInitial[j] = math::LogAdd(newLogInitial[j], stateLogProb(j, 0));
 
       // Define a variable to store the value of log-probability for data.
-      arma::mat logProbs(dataSeq[seq].n_cols, transition.n_rows);
+      arma::mat logProbs(dataSeq[seq].n_cols, logTransition.n_rows);
       // Save the values of log-probability to logProbs.
-      for (size_t i = 0; i < transition.n_rows; i++)
+      for (size_t i = 0; i < logTransition.n_rows; i++)
       {
         // Define alias of desired column.
         arma::vec alias(logProbs.colptr(i), logProbs.n_rows, false, true);
@@ -348,10 +348,10 @@
                                       arma::mat& backwardLogProb,
                                       arma::vec& logScales) const
 {
-  arma::mat logProbs(dataSeq.n_cols, transition.n_rows);
+  arma::mat logProbs(dataSeq.n_cols, logTransition.n_rows);
 
   // Save the values of log-probability to logProbs.
-  for (size_t i = 0; i < transition.n_rows; i++)
+  for (size_t i = 0; i < logTransition.n_rows; i++)
   {
     // Define alias of desired column.
     arma::vec alias(logProbs.colptr(i), logProbs.n_rows, false, true);
@@ -505,10 +505,10 @@
   arma::uword index;
 
   // Define a variable to store the value of log-probability for dataSeq.
-  arma::mat logProbs(dataSeq.n_cols, transition.n_rows);
+  arma::mat logProbs(dataSeq.n_cols, logTransition.n_rows);
 
   // Save the values of log-probability to logProbs.
-  for (size_t i = 0; i < transition.n_rows; i++)
+  for (size_t i = 0; i < logTransition.n_rows; i++)
   {
     // Define alias of desired column.
     arma::vec alias(logProbs.colptr(i), logProbs.n_rows, false, true);
@@ -523,14 +523,8 @@
     // of being the previous state.
     for (size_t j = 0; j < logTransition.n_rows; j++)
     {
-<<<<<<< HEAD
-      arma::vec prob = logStateProb.col(t - 1) + logTrans.col(j);
+      arma::vec prob = logStateProb.col(t - 1) + logTransition.row(j).t();
       logStateProb(j, t) = prob.max(index) + logProbs(t, j);
-=======
-      arma::vec prob = logStateProb.col(t - 1) + logTransition.row(j).t();
-      logStateProb(j, t) = prob.max(index) +
-          emission[j].LogProbability(dataSeq.unsafe_col(t));
->>>>>>> 6e241b33
       stateSeqBack(j, t) = index;
     }
   }
@@ -557,10 +551,10 @@
   arma::vec logScales;
 
   // This is needed here.
-  arma::mat logProbs(dataSeq.n_cols, transition.n_rows);
+  arma::mat logProbs(dataSeq.n_cols, logTransition.n_rows);
 
   // Save the values of log-probability to logProbs.
-  for (size_t i = 0; i < transition.n_rows; i++)
+  for (size_t i = 0; i < logTransition.n_rows; i++)
   {
     // Define alias of desired column.
     arma::vec alias(logProbs.colptr(i), logProbs.n_rows, false, true);
@@ -660,10 +654,10 @@
   arma::mat forwardLogProb;
   arma::vec logScales;
   // This is needed here.
-  arma::mat logProbs(dataSeq.n_cols, transition.n_rows);
+  arma::mat logProbs(dataSeq.n_cols, logTransition.n_rows);
 
   // Save the values of log-probability to logProbs.
-  for (size_t i = 0; i < transition.n_rows; i++)
+  for (size_t i = 0; i < logTransition.n_rows; i++)
   {
     // Define alias of desired column.
     arma::vec alias(logProbs.colptr(i), logProbs.n_rows, false, true);
@@ -741,8 +735,9 @@
  */
 template<typename Distribution>
 arma::vec HMM<Distribution>::ForwardAtTn(const arma::vec& emissionLogProb,
-                                double& logScales,
-                                const arma::vec& prevForwardLogProb) const
+                                         double& logScales,
+                                         const arma::vec& prevForwardLogProb)
+    const
 {
   // Our goal is to calculate the forward probabilities:
   //  P(X_k | o_{1:k}) for all possible states X_k, for each time point k.
@@ -787,38 +782,22 @@
   // behavior, you could append a single starting state to every single data
   // sequence and that should produce results in line with MATLAB.
 
-  arma::vec emissionLogProb(logTransition.n_rows);
-  for (size_t state = 0; state < logTransition.n_rows; state++)
-  {
-<<<<<<< HEAD
-    forwardLogProb(state, 0) = log(initial(state)) + logProbs(0, state);
-=======
-    emissionLogProb(state) =
-        emission[state].LogProbability(dataSeq.unsafe_col(0));
->>>>>>> 6e241b33
-  }
-
-  forwardLogProb.col(0) = ForwardAtT0(emissionLogProb, logScales(0));
+  forwardLogProb.col(0) = ForwardAtT0(logProbs.unsafe_col(0), logScales(0));
 
   // Now compute the probabilities for each successive observation.
   for (size_t t = 1; t < dataSeq.n_cols; t++)
   {
     for (size_t state = 0; state < logTransition.n_rows; state++)
     {
-<<<<<<< HEAD
       // The forward probability of state j at time t is the sum over all states
       // of the probability of the previous state transitioning to the current
       // state and emitting the given observation.
-      arma::vec tmp = forwardLogProb.col(t - 1) + logTrans.col(j);
-      forwardLogProb(j, t) = math::AccuLog(tmp) + logProbs(t, j);
-=======
-          emissionLogProb(state) =
-                  emission[state].LogProbability(dataSeq.unsafe_col(t));
->>>>>>> 6e241b33
-    }
-
-    forwardLogProb.col(t) =
-      ForwardAtTn(emissionLogProb, logScales(t), forwardLogProb.col(t-1));
+      arma::vec tmp = forwardLogProb.col(t - 1) + logTransition.col(state);
+      forwardLogProb(state, t) = math::AccuLog(tmp) + logProbs(t, state);
+    }
+
+    forwardLogProb.col(t) = ForwardAtTn(logProbs.unsafe_col(t), logScales(t),
+        forwardLogProb.col(t - 1));
   }
 }
 
@@ -848,13 +827,8 @@
       for (size_t state = 0; state < logTransition.n_rows; state++)
       {
         backwardLogProb(j, t) = math::LogAdd(backwardLogProb(j, t),
-<<<<<<< HEAD
-            logTrans(state, j) + backwardLogProb(state, t + 1)
+            logTransition(state, j) + backwardLogProb(state, t + 1)
             + logProbs(t + 1, state));
-=======
-            logTransition(state, j) + backwardLogProb(state, t + 1)
-            + emission[state].LogProbability(dataSeq.unsafe_col(t + 1)));
->>>>>>> 6e241b33
       }
 
       // Normalize by the weights from the forward algorithm.
