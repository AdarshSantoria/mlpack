﻿/**
 * @file core.hpp
 *
 * Include all of the base components required to write MLPACK methods, and the
 * main MLPACK Doxygen documentation.
 *
 * mlpack is free software; you may redistribute it and/or modify it under the
 * terms of the 3-clause BSD license.  You should have received a copy of the
 * 3-clause BSD license along with mlpack.  If not, see
 * http://www.opensource.org/licenses/BSD-3-Clause for more information.
 */
#ifndef MLPACK_CORE_HPP
#define MLPACK_CORE_HPP

/**
 * @mainpage mlpack Documentation
 *
 * @section intro_sec Introduction
 *
 * mlpack is an intuitive, fast, scalable C++ machine learning library, meant to
 * be a machine learning analog to LAPACK.  It aims to implement a wide array of
 * machine learning methods and function as a "swiss army knife" for machine
 * learning researchers.  The mlpack development website can be found at
 * http://mlpack.org.
 *
 * mlpack uses the Armadillo C++ matrix library (http://arma.sourceforge.net)
 * for general matrix, vector, and linear algebra support.  mlpack also uses the
 * program_options, math_c99, and unit_test_framework components of the Boost
 * library, and optionally uses libbfd and libdl to give backtraces when
 * compiled with debugging symbols on some platforms.
 *
 * @section howto How To Use This Documentation
 *
 * This documentation is API documentation similar to Javadoc.  It isn't
 * necessarily a tutorial, but it does provide detailed documentation on every
 * namespace, method, and class.
 *
 * Each mlpack namespace generally refers to one machine learning method, so
 * browsing the list of namespaces provides some insight as to the breadth of
 * the methods contained in the library.
 *
 * To generate this documentation in your own local copy of mlpack, you can
 * simply use Doxygen, from the root directory of the project:
 *
 * @code
 * $ doxygen
 * @endcode
 *
 * @section executables Executables
 *
 * mlpack provides several executables so that mlpack methods can be used
 * without any need for knowledge of C++.  These executables are all
 * self-documented, and that documentation can be accessed by running the
 * executables with the '-h' or '--help' flag.
 *
 * A full list of executables is given below:
 *
 * - mlpack_adaboost
 * - mlpack_approx_kfn
 * - mlpack_cf
 * - mlpack_decision_stump
 * - mlpack_decision_tree
 * - mlpack_det
 * - mlpack_emst
 * - mlpack_fastmks
 * - mlpack_gmm_train
 * - mlpack_gmm_generate
 * - mlpack_gmm_probability
 * - mlpack_hmm_train
 * - mlpack_hmm_loglik
 * - mlpack_hmm_viterbi
 * - mlpack_hmm_generate
 * - mlpack_hoeffding_tree
 * - mlpack_kernel_pca
 * - mlpack_kfn
 * - mlpack_kmeans
 * - mlpack_knn
 * - mlpack_krann
 * - mlpack_lars
 * - mlpack_linear_regression
 * - mlpack_local_coordinate_coding
 * - mlpack_logistic_regression
 * - mlpack_lsh
 * - mlpack_mean_shift
 * - mlpack_nbc
 * - mlpack_nca
 * - mlpack_pca
 * - mlpack_perceptron
 * - mlpack_radical
 * - mlpack_range_search
 * - mlpack_softmax_regression
 * - mlpack_sparse_coding
 *
 * @section tutorial Tutorials
 *
 * A few short tutorials on how to use mlpack are given below.
 *
 *  - @ref build
 *  - @ref matrices
 *  - @ref iodoc
 *  - @ref timer
 *  - @ref sample
 *  - @ref cv
 *  - @ref hpt
 *  - @ref verinfo
 *
 * Tutorials on specific methods are also available.
 *
 *  - @ref nstutorial
 *  - @ref lrtutorial
 *  - @ref rstutorial
 *  - @ref dettutorial
 *  - @ref emst_tutorial
 *  - @ref kmtutorial
 *  - @ref fmkstutorial
 *  - @ref amftutorial
 *
 * @section methods Methods in mlpack
 *
 * The following methods are included in mlpack:
 *
 *  - Density Estimation Trees - mlpack::det::DTree
 *  - Euclidean Minimum Spanning Trees - mlpack::emst::DualTreeBoruvka
 *  - Gaussian Mixture Models (GMMs) - mlpack::gmm::GMM
 *  - Hidden Markov Models (HMMs) - mlpack::hmm::HMM
 *  - Kernel PCA - mlpack::kpca::KernelPCA
 *  - K-Means Clustering - mlpack::kmeans::KMeans
 *  - Least-Angle Regression (LARS/LASSO) - mlpack::regression::LARS
 *  - Local Coordinate Coding - mlpack::lcc::LocalCoordinateCoding
 *  - Locality-Sensitive Hashing - mlpack::neighbor::LSHSearch
 *  - Naive Bayes Classifier - mlpack::naive_bayes::NaiveBayesClassifier
 *  - Neighborhood Components Analysis (NCA) - mlpack::nca::NCA
 *  - Principal Components Analysis (PCA) - mlpack::pca::PCA
 *  - RADICAL (ICA) - mlpack::radical::Radical
 *  - Simple Least-Squares Linear Regression -
 *        mlpack::regression::LinearRegression
 *  - Sparse Coding - mlpack::sparse_coding::SparseCoding
 *  - Tree-based neighbor search (KNN, KFN) - mlpack::neighbor::NeighborSearch
 *  - Tree-based range search - mlpack::range::RangeSearch
 *
 * @section remarks Final Remarks
 *
 * mlpack contributors include:
 *
 *   - Ryan Curtin <gth671b@mail.gatech.edu>
 *   - James Cline <james.cline@gatech.edu>
 *   - Neil Slagle <nslagle3@gatech.edu>
 *   - Matthew Amidon <mamidon@gatech.edu>
 *   - Vlad Grantcharov <vlad321@gatech.edu>
 *   - Ajinkya Kale <kaleajinkya@gmail.com>
 *   - Bill March <march@gatech.edu>
 *   - Dongryeol Lee <dongryel@cc.gatech.edu>
 *   - Nishant Mehta <niche@cc.gatech.edu>
 *   - Parikshit Ram <p.ram@gatech.edu>
 *   - Rajendran Mohan <rmohan88@gatech.edu>
 *   - Trironk Kiatkungwanglai <trironk@gmail.com>
 *   - Patrick Mason <patrick.s.mason@gmail.com>
 *   - Chip Mappus <cmappus@gatech.edu>
 *   - Hua Ouyang <houyang@gatech.edu>
 *   - Long Quoc Tran <tqlong@gmail.com>
 *   - Noah Kauffman <notoriousnoah@gmail.com>
 *   - Guillermo Colon <gcolon7@mail.gatech.edu>
 *   - Wei Guan <wguan@cc.gatech.edu>
 *   - Ryan Riegel <rriegel@cc.gatech.edu>
 *   - Nikolaos Vasiloglou <nvasil@ieee.org>
 *   - Garry Boyer <garryb@gmail.com>
 *   - Andreas Löf <andreas.lof@cs.waikato.ac.nz>
 *   - Marcus Edel <marcus.edel@fu-berlin.de>
 *   - Mudit Raj Gupta <mudit.raaj.gupta@gmail.com>
 *   - Sumedh Ghaisas <sumedhghaisas@gmail.com>
 *   - Michael Fox <michaelfox99@gmail.com>
 *   - Ryan Birmingham <birm@gatech.edu>
 *   - Siddharth Agrawal <siddharth.950@gmail.com>
 *   - Saheb Motiani <saheb210692@gmail.com>
 *   - Yash Vadalia <yashdv@gmail.com>
 *   - Abhishek Laddha <laddhaabhishek11@gmail.com>
 *   - Vahab Akbarzadeh <v.akbarzadeh@gmail.com>
 *   - Andrew Wells <andrewmw94@gmail.com>
 *   - Zhihao Lou <lzh1984@gmail.com>
 *   - Udit Saxena <saxena.udit@gmail.com>
 *   - Stephen Tu <tu.stephenl@gmail.com>
 *   - Jaskaran Singh <jaskaranvirdi@gmail.com>
 *   - Shangtong Zhang <zhangshangtong.cpp@icloud.com>
 *   - Hritik Jain <hritik.jain.cse13@itbhu.ac.in>
 *   - Vladimir Glazachev <glazachev.vladimir@gmail.com>
 *   - QiaoAn Chen <kazenoyumechen@gmail.com>
 *   - Janzen Brewer <jahabrewer@gmail.com>
 *   - Trung Dinh <dinhanhtrung@gmail.com>
 *   - Tham Ngap Wei <thamngapwei@gmail.com>
 *   - Grzegorz Krajewski <krajekg@gmail.com>
 *   - Joseph Mariadassou <joe.mariadassou@gmail.com>
 *   - Pavel Zhigulin <pashaworking@gmail.com>
 *   - Andy Fang <AndyFang.DZ@gmail.com>
 *   - Barak Pearlmutter <barak+git@pearlmutter.net>
 *   - Ivari Horm <ivari@risk.ee>
 *   - Dhawal Arora <d.p.arora1@gmail.com>
 *   - Alexander Leinoff <alexander-leinoff@uiowa.edu>
 *   - Palash Ahuja <abhor902@gmail.com>
 *   - Yannis Mentekidis <mentekid@gmail.com>
 *   - Ranjan Mondal <ranjan.rev@gmail.com>
 *   - Mikhail Lozhnikov <lozhnikovma@gmail.com>
 *   - Marcos Pividori <marcos.pividori@gmail.com>
 *   - Keon Kim <kwk236@gmail.com>
 *   - Nilay Jain <nilayjain13@gmail.com>
 *   - Peter Lehner <peter.lehner@dlr.de>
 *   - Anuraj Kanodia <akanuraj200@gmail.com>
 *   - Ivan Georgiev <ivan@jonan.info>
 *   - Shikhar Bhardwaj <shikharbhardwaj68@gmail.com>
 *   - Yashu Seth <yashuseth2503@gmail.com>
 *   - Mike Izbicki <mike@izbicki.me>
 *   - Sudhanshu Ranjan <sranjan.sud@gmail.com>
 *   - Piyush Jaiswal <piyush.jaiswal@st.niituniversity.in>
 *   - Dinesh Raj <dinu.iota@gmail.com>
 *   - Prasanna Patil <prasannapatil08@gmail.com>
 *   - Lakshya Agrawal <zeeshan.lakshya@gmail.com>
 *   - Vivek Pal <vivekpal.dtu@gmail.com>
 *   - Praveen Ch <chvsp972911@gmail.com>
 *   - Kirill Mishchenko <ki.mishchenko@gmail.com>
 *   - Abhinav Moudgil <abhinavmoudgil95@gmail.com>
 *   - Thyrix Yang <thyrixyang@gmail.com>
 *   - Sagar B Hathwar <sagarbhathwar@gmail.com>
 *   - Nishanth Hegde <hegde.nishanth@gmail.com>
 *   - Parminder Singh <parmsingh101@gmail.com>
 *   - CodeAi (deep learning bug detector) <benjamin.bales@assrc.us>
 *   - Franciszek Stokowacki <franek.stokowacki@gmail.com>
 *   - Samikshya Chand <samikshya289@gmail.com>
 *   - N Rajiv Vaidyanathan <rajivvaidyanathan4@gmail.com>
 *   - Kartik Nighania <kartiknighania@gmail.com>
 *   - Eugene Freyman <evg.freyman@gmail.com>
 *   - Manish Kumar <manish887kr@gmail.com>
 *   - Haritha Sreedharan Nair <haritha1313@gmail.com>
 *   - Sourabh Varshney <sourabhvarshney111@gmail.com>
<<<<<<< HEAD
 *   - Nikhil Goel <nikhilgoel199797@gmail.com>
 *   - Projyal Dev <projyal@gmail.com>
=======
 *   - Projyal Dev <projyal@gmail.com>
 *   - Nikhil Goel <nikhilgoel199797@gmail.com>
 *   - Shikhar Jaiswal <jaiswalshikhar87@gmail.com>
 *   - B Kartheek Reddy <bkartheekreddy@gmail.com>
>>>>>>> 346fd1f8
 */

// First, include all of the prerequisites.
#include <mlpack/prereqs.hpp>

// Now the core mlpack classes.
#include <mlpack/core/util/arma_traits.hpp>
#include <mlpack/core/util/log.hpp>
#include <mlpack/core/util/cli.hpp>
#include <mlpack/core/util/deprecated.hpp>
#include <mlpack/core/data/load.hpp>
#include <mlpack/core/data/save.hpp>
#include <mlpack/core/data/normalize_labels.hpp>
#include <mlpack/core/math/clamp.hpp>
#include <mlpack/core/math/random.hpp>
#include <mlpack/core/math/random_basis.hpp>
#include <mlpack/core/math/lin_alg.hpp>
#include <mlpack/core/math/range.hpp>
#include <mlpack/core/math/round.hpp>
#include <mlpack/core/math/shuffle_data.hpp>
#include <mlpack/core/math/make_alias.hpp>
#include <mlpack/core/dists/discrete_distribution.hpp>
#include <mlpack/core/dists/gaussian_distribution.hpp>
#include <mlpack/core/dists/laplace_distribution.hpp>
#include <mlpack/core/dists/gamma_distribution.hpp>

// mlpack::backtrace only for linux
#ifdef HAS_BFD_DL
  #include <mlpack/core/util/backtrace.hpp>
#endif

// Include kernel traits.
#include <mlpack/core/kernels/kernel_traits.hpp>
#include <mlpack/core/kernels/linear_kernel.hpp>
#include <mlpack/core/kernels/polynomial_kernel.hpp>
#include <mlpack/core/kernels/cosine_distance.hpp>
#include <mlpack/core/kernels/gaussian_kernel.hpp>
#include <mlpack/core/kernels/epanechnikov_kernel.hpp>
#include <mlpack/core/kernels/hyperbolic_tangent_kernel.hpp>
#include <mlpack/core/kernels/laplacian_kernel.hpp>
#include <mlpack/core/kernels/pspectrum_string_kernel.hpp>
#include <mlpack/core/kernels/spherical_kernel.hpp>
#include <mlpack/core/kernels/triangular_kernel.hpp>

// Use OpenMP if compiled with -DHAS_OPENMP.
#ifdef HAS_OPENMP
  #include <omp.h>
#endif

// Use Armadillo's C++ version detection.
#ifdef ARMA_USE_CXX11
  #define MLPACK_USE_CX11
#endif

#endif<|MERGE_RESOLUTION|>--- conflicted
+++ resolved
@@ -230,15 +230,10 @@
  *   - Manish Kumar <manish887kr@gmail.com>
  *   - Haritha Sreedharan Nair <haritha1313@gmail.com>
  *   - Sourabh Varshney <sourabhvarshney111@gmail.com>
-<<<<<<< HEAD
- *   - Nikhil Goel <nikhilgoel199797@gmail.com>
- *   - Projyal Dev <projyal@gmail.com>
-=======
  *   - Projyal Dev <projyal@gmail.com>
  *   - Nikhil Goel <nikhilgoel199797@gmail.com>
  *   - Shikhar Jaiswal <jaiswalshikhar87@gmail.com>
  *   - B Kartheek Reddy <bkartheekreddy@gmail.com>
->>>>>>> 346fd1f8
  */
 
 // First, include all of the prerequisites.
