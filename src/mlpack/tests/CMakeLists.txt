# mlpack test executable.
add_executable(mlpack_test
  akfn_test.cpp
  aknn_test.cpp
  ann_dist_test.cpp
  ann_layer_test.cpp
  ann_regularizer_test.cpp
  ann_test_tools.hpp
  ann_visitor_test.cpp
  arma_extend_test.cpp
  armadillo_svd_test.cpp
  async_learning_test.cpp
  augmented_rnns_tasks_test.cpp
  bias_svd_test.cpp
  block_krylov_svd_test.cpp
  callback_test.cpp
  cf_test.cpp
  cli_binding_test.cpp
  io_test.cpp
  cosine_tree_test.cpp
  cv_test.cpp
  dbscan_test.cpp
  dcgan_test.cpp
  decision_stump_test.cpp
  decision_tree_test.cpp
  det_test.cpp
  distribution_test.cpp
  drusilla_select_test.cpp
  emst_test.cpp
  fastmks_test.cpp
  facilities_test.cpp
  feedforward_network_test.cpp
  gan_test.cpp
  gmm_test.cpp
  hmm_test.cpp
  hoeffding_tree_test.cpp
  hpt_test.cpp
  hyperplane_test.cpp
  init_rules_test.cpp
  kde_test.cpp
  kernel_pca_test.cpp
  kernel_test.cpp
  kernel_traits_test.cpp
  kfn_test.cpp
  kmeans_test.cpp
  knn_test.cpp
  krann_search_test.cpp
  ksinit_test.cpp
  lars_test.cpp
  layer_names_test.cpp
  lin_alg_test.cpp
  linear_svm_test.cpp
  lmnn_test.cpp
  load_save_test.cpp
  local_coordinate_coding_test.cpp
  log_test.cpp
  logistic_regression_test.cpp
  loss_functions_test.cpp
  lsh_test.cpp
  math_test.cpp
  matrix_completion_test.cpp
  maximal_inputs_test.cpp
  mean_shift_test.cpp
  metric_test.cpp
  mlpack_test.cpp
  mock_categorical_data.hpp
  nbc_test.cpp
  nca_test.cpp
  nmf_test.cpp
  nystroem_method_test.cpp
  octree_test.cpp
  pca_test.cpp
  perceptron_test.cpp
  prefixedoutstream_test.cpp
  python_binding_test.cpp
  q_learning_test.cpp
  qdafn_test.cpp
  quic_svd_test.cpp
  radical_test.cpp
  random_forest_test.cpp
  random_test.cpp
  randomized_svd_test.cpp
  range_search_test.cpp
  rbm_network_test.cpp
  rectangle_tree_test.cpp
  recurrent_network_test.cpp
  regularized_svd_test.cpp
  reward_clipping_test.cpp
  rl_components_test.cpp
  serialization.cpp
  serialization.hpp
  serialization_test.cpp
  sfinae_test.cpp
  sort_policy_test.cpp
  sparse_autoencoder_test.cpp
  sparse_coding_test.cpp
  spill_tree_test.cpp
  string_encoding_test.cpp
  sumtree_test.cpp
  svd_batch_test.cpp
  svd_incremental_test.cpp
  svdplusplus_test.cpp
  termination_policy_test.cpp
  test_function_tools.hpp
  test_tools.hpp
  timer_test.cpp
  tree_test.cpp
  tree_traits_test.cpp
  ub_tree_test.cpp
  union_find_test.cpp
  vantage_point_tree_test.cpp
  wgan_test.cpp
  main_tests/approx_kfn_test.cpp
  main_tests/cf_test.cpp
  main_tests/dbscan_test.cpp
  main_tests/decision_stump_test.cpp
  main_tests/decision_tree_test.cpp
  main_tests/det_test.cpp
  main_tests/emst_test.cpp
  main_tests/fastmks_test.cpp
  main_tests/gmm_generate_test.cpp
  main_tests/gmm_probability_test.cpp
  main_tests/gmm_train_test.cpp
  main_tests/hmm_generate_test.cpp
  main_tests/hmm_loglik_test.cpp
  main_tests/hmm_test_utils.hpp
  main_tests/hmm_train_test.cpp
  main_tests/hmm_viterbi_test.cpp
  main_tests/hoeffding_tree_test.cpp
  main_tests/kde_test.cpp
  main_tests/kernel_pca_test.cpp
  main_tests/kfn_test.cpp
  main_tests/kmeans_test.cpp
  main_tests/knn_test.cpp
  main_tests/krann_test.cpp
  main_tests/linear_svm_test.cpp
  main_tests/lmnn_test.cpp
  main_tests/local_coordinate_coding_test.cpp
  main_tests/logistic_regression_test.cpp
  main_tests/lsh_test.cpp
  main_tests/mean_shift_test.cpp
  main_tests/nbc_test.cpp
  main_tests/nca_test.cpp
  main_tests/nmf_test.cpp
  main_tests/pca_test.cpp
  main_tests/perceptron_test.cpp
  main_tests/radical_test.cpp
  main_tests/random_forest_test.cpp
  main_tests/range_search_test.cpp
  main_tests/sparse_coding_test.cpp
  main_tests/test_helper.hpp
)

add_executable(mlpack_catch_test
  activation_functions_test.cpp
  adaboost_test.cpp
<<<<<<< HEAD
  binarize_test.cpp
=======
  convolutional_network_test.cpp
  convolution_test.cpp
>>>>>>> 75d60b42
  image_load_test.cpp
  imputation_test.cpp
  linear_regression_test.cpp
  main.cpp
  scaling_test.cpp
  serialization_catch.cpp
  serialization_catch.hpp
<<<<<<< HEAD
  split_data_test.cpp
=======
  softmax_regression_test.cpp
>>>>>>> 75d60b42
  test_catch_tools.hpp
  main_tests/adaboost_test.cpp
  main_tests/image_converter_test.cpp
  main_tests/linear_regression_test.cpp
<<<<<<< HEAD
  main_tests/preprocess_binarize_test.cpp
  main_tests/preprocess_imputer_test.cpp
  main_tests/preprocess_scale_test.cpp
  main_tests/preprocess_split_test.cpp
=======
  main_tests/softmax_regression_test.cpp
>>>>>>> 75d60b42
  main_tests/test_helper.hpp
)

# Link dependencies of test executable.
target_link_libraries(mlpack_test
  mlpack
  ${ARMADILLO_LIBRARIES}
  ${BOOST_LIBRARIES}
  ${COMPILER_SUPPORT_LIBRARIES}
)

target_link_libraries(mlpack_catch_test
  mlpack
  ${ARMADILLO_LIBRARIES}
  ${BOOST_LIBRARIES}
  ${COMPILER_SUPPORT_LIBRARIES}
)

set_target_properties(mlpack_test PROPERTIES COTIRE_CXX_PREFIX_HEADER_INIT "../core.hpp")
set_target_properties(mlpack_catch_test PROPERTIES COTIRE_CXX_PREFIX_HEADER_INIT "../core.hpp")
cotire(mlpack_test)
cotire(mlpack_catch_test)

# Copy test data into right place.
add_custom_command(TARGET mlpack_test
  POST_BUILD
  COMMAND ${CMAKE_COMMAND} -E copy_directory ${CMAKE_CURRENT_SOURCE_DIR}/data/
      ${PROJECT_BINARY_DIR}
)

add_custom_command(TARGET mlpack_catch_test
  POST_BUILD
  COMMAND ${CMAKE_COMMAND} -E copy_directory ${CMAKE_CURRENT_SOURCE_DIR}/data/
      ${PROJECT_BINARY_DIR}
)

add_custom_command(TARGET mlpack_test
  POST_BUILD
  COMMAND ${CMAKE_COMMAND} -E tar xjf mnist_first250_training_4s_and_9s.tar.bz2
  COMMAND ${CMAKE_COMMAND} -E tar xjf digits_train.tar.bz2
  COMMAND ${CMAKE_COMMAND} -E tar xjf digits_test.tar.bz2
  COMMAND ${CMAKE_COMMAND} -E tar xjf digits_train_label.tar.bz2
  COMMAND ${CMAKE_COMMAND} -E tar xjf digits_test_label.tar.bz2
  WORKING_DIRECTORY ${PROJECT_BINARY_DIR}
)

# The list of long running parallel tests
set(parallel_tests
  "ANNLayerTest;"
  "AsyncLearningTest;"
  "SVDIncrementalTest;"
  "SVDBatchTest;"
  "LocalCoordinateCodingTest;"
  "FeedForwardNetworkTest;"
  "RecurrentNetworkTest;"
  "SparseAutoencoderTest;"
  "GMMTest;"
  "CFTest;"
  "HMMTest;"
  "LARSTest;"
  "LogisticRegressionTest;"
  "GmmTrainMainTest;"
  "LinearSVMTest")

# Add tests to the testing framework
# Get the list of sources from the test target
get_target_property(test_sources mlpack_test SOURCES)

# Go through the list of test sources and parse the test suite name
foreach(test_file ${test_sources})
  # Regex for parsing files with AUTO_TEST_SUITE
  file(STRINGS ${test_file} test_suite REGEX "BOOST_AUTO_TEST_SUITE\\(.*")
  if(NOT "${test_suite}" STREQUAL "")
    # Get the substring of test_suite within brackets in test_name
    string(REGEX MATCH "\\(.*\\)" test_name ${test_suite})
    # Get the substring excluding the brackets, by calculating the indices
    string(LENGTH ${test_name} end_idx)
    math(EXPR end_idx "${end_idx} - 2")
    string(SUBSTRING ${test_name} "1" ${end_idx} test)
    # Add the test to the testing tool, test is the name of the test suite
    add_test(NAME ${test} COMMAND mlpack_test -t ${test} WORKING_DIRECTORY
      ${CMAKE_BINARY_DIR})
  endif()
  # Regex for parsing files with FIXTURE_TEST_SUITE similarly
  file(STRINGS ${test_file} test_suite REGEX "BOOST_FIXTURE_TEST_SUITE\\(.*,")
  if(NOT "${test_suite}" STREQUAL "")
    # Get the substring of test_suite within brackets and comma in test_name
    string(REGEX MATCH "\\(.*," test_name ${test_suite})
    string(LENGTH ${test_name} end_idx)
    math(EXPR end_idx "${end_idx} - 2")
    string(SUBSTRING ${test_name} "1" ${end_idx} test)
    add_test(NAME ${test} COMMAND mlpack_test -t ${test} WORKING_DIRECTORY
      ${CMAKE_BINARY_DIR})
  endif()
endforeach()

add_test(NAME "catch_test" COMMAND mlpack_catch_test WORKING_DIRECTORY ${CMAKE_BINARY_DIR})

# Use RUN_SERIAL for long running parallel tests
set_tests_properties(${parallel_tests} PROPERTIES RUN_SERIAL TRUE)
<|MERGE_RESOLUTION|>--- conflicted
+++ resolved
@@ -154,12 +154,9 @@
 add_executable(mlpack_catch_test
   activation_functions_test.cpp
   adaboost_test.cpp
-<<<<<<< HEAD
   binarize_test.cpp
-=======
   convolutional_network_test.cpp
   convolution_test.cpp
->>>>>>> 75d60b42
   image_load_test.cpp
   imputation_test.cpp
   linear_regression_test.cpp
@@ -167,23 +164,17 @@
   scaling_test.cpp
   serialization_catch.cpp
   serialization_catch.hpp
-<<<<<<< HEAD
+  softmax_regression_test.cpp
   split_data_test.cpp
-=======
-  softmax_regression_test.cpp
->>>>>>> 75d60b42
   test_catch_tools.hpp
   main_tests/adaboost_test.cpp
   main_tests/image_converter_test.cpp
   main_tests/linear_regression_test.cpp
-<<<<<<< HEAD
   main_tests/preprocess_binarize_test.cpp
-  main_tests/preprocess_imputer_test.cpp
   main_tests/preprocess_scale_test.cpp
   main_tests/preprocess_split_test.cpp
-=======
+  main_tests/preprocess_imputer_test.cpp
   main_tests/softmax_regression_test.cpp
->>>>>>> 75d60b42
   main_tests/test_helper.hpp
 )
 
