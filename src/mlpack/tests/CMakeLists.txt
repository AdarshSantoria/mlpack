--- conflicted
+++ resolved
@@ -6,11 +6,6 @@
   cf_test.cpp
   cli_binding_test.cpp
   io_test.cpp
-<<<<<<< HEAD
-  dbscan_test.cpp
-=======
-  cosine_tree_test.cpp
->>>>>>> 64dda138
   dcgan_test.cpp
   det_test.cpp
   distribution_test.cpp
@@ -47,11 +42,6 @@
   nbc_test.cpp
   nmf_test.cpp
   nystroem_method_test.cpp
-<<<<<<< HEAD
-  pca_test.cpp
-=======
-  octree_test.cpp
->>>>>>> 64dda138
   perceptron_test.cpp
   prefixedoutstream_test.cpp
   python_binding_test.cpp
