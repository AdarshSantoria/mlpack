﻿/**
 * @file core.hpp
 *
 * Include all of the base components required to write MLPACK methods, and the
 * main MLPACK Doxygen documentation.
 *
 * mlpack is free software; you may redistribute it and/or modify it under the
 * terms of the 3-clause BSD license.  You should have received a copy of the
 * 3-clause BSD license along with mlpack.  If not, see
 * http://www.opensource.org/licenses/BSD-3-Clause for more information.
 */
#ifndef MLPACK_CORE_HPP
#define MLPACK_CORE_HPP

/**
 * @mainpage mlpack Documentation
 *
 * @section intro_sec Introduction
 *
 * mlpack is an intuitive, fast, scalable C++ machine learning library, meant to
 * be a machine learning analog to LAPACK.  It aims to implement a wide array of
 * machine learning methods and function as a "swiss army knife" for machine
 * learning researchers.  The mlpack development website can be found at
 * http://mlpack.org.
 *
 * mlpack uses the Armadillo C++ matrix library (http://arma.sourceforge.net)
 * for general matrix, vector, and linear algebra support.  mlpack also uses the
 * program_options, math_c99, and unit_test_framework components of the Boost
 * library, and optionally uses libbfd and libdl to give backtraces when
 * compiled with debugging symbols on some platforms.
 *
 * @section howto How To Use This Documentation
 *
 * This documentation is API documentation similar to Javadoc.  It isn't
 * necessarily a tutorial, but it does provide detailed documentation on every
 * namespace, method, and class.
 *
 * Each mlpack namespace generally refers to one machine learning method, so
 * browsing the list of namespaces provides some insight as to the breadth of
 * the methods contained in the library.
 *
 * To generate this documentation in your own local copy of mlpack, you can
 * simply use Doxygen, from the root directory of the project:
 *
 * @code
 * $ doxygen
 * @endcode
 *
 * @section executables Executables
 *
 * mlpack provides several executables so that mlpack methods can be used
 * without any need for knowledge of C++.  These executables are all
 * self-documented, and that documentation can be accessed by running the
 * executables with the '-h' or '--help' flag.
 *
 * A full list of executables is given below:
 *
 * - mlpack_adaboost
 * - mlpack_approx_kfn
 * - mlpack_cf
 * - mlpack_decision_stump
 * - mlpack_decision_tree
 * - mlpack_det
 * - mlpack_emst
 * - mlpack_fastmks
 * - mlpack_gmm_train
 * - mlpack_gmm_generate
 * - mlpack_gmm_probability
 * - mlpack_hmm_train
 * - mlpack_hmm_loglik
 * - mlpack_hmm_viterbi
 * - mlpack_hmm_generate
 * - mlpack_hoeffding_tree
 * - mlpack_kernel_pca
 * - mlpack_kfn
 * - mlpack_kmeans
 * - mlpack_knn
 * - mlpack_krann
 * - mlpack_lars
 * - mlpack_linear_regression
 * - mlpack_local_coordinate_coding
 * - mlpack_logistic_regression
 * - mlpack_lsh
 * - mlpack_mean_shift
 * - mlpack_nbc
 * - mlpack_nca
 * - mlpack_pca
 * - mlpack_perceptron
 * - mlpack_radical
 * - mlpack_range_search
 * - mlpack_softmax_regression
 * - mlpack_sparse_coding
 *
 * @section tutorial Tutorials
 *
 * A few short tutorials on how to use mlpack are given below.
 *
 *  - @ref build
 *  - @ref matrices
 *  - @ref iodoc
 *  - @ref timer
 *  - @ref sample
 *  - @ref verinfo
 *
 * Tutorials on specific methods are also available.
 *
 *  - @ref nstutorial
 *  - @ref lrtutorial
 *  - @ref rstutorial
 *  - @ref dettutorial
 *  - @ref emst_tutorial
 *  - @ref kmtutorial
 *  - @ref fmkstutorial
 *  - @ref amftutorial
 *
 * @section methods Methods in mlpack
 *
 * The following methods are included in mlpack:
 *
 *  - Density Estimation Trees - mlpack::det::DTree
 *  - Euclidean Minimum Spanning Trees - mlpack::emst::DualTreeBoruvka
 *  - Gaussian Mixture Models (GMMs) - mlpack::gmm::GMM
 *  - Hidden Markov Models (HMMs) - mlpack::hmm::HMM
 *  - Kernel PCA - mlpack::kpca::KernelPCA
 *  - K-Means Clustering - mlpack::kmeans::KMeans
 *  - Least-Angle Regression (LARS/LASSO) - mlpack::regression::LARS
 *  - Local Coordinate Coding - mlpack::lcc::LocalCoordinateCoding
 *  - Locality-Sensitive Hashing - mlpack::neighbor::LSHSearch
 *  - Naive Bayes Classifier - mlpack::naive_bayes::NaiveBayesClassifier
 *  - Neighborhood Components Analysis (NCA) - mlpack::nca::NCA
 *  - Principal Components Analysis (PCA) - mlpack::pca::PCA
 *  - RADICAL (ICA) - mlpack::radical::Radical
 *  - Simple Least-Squares Linear Regression -
 *        mlpack::regression::LinearRegression
 *  - Sparse Coding - mlpack::sparse_coding::SparseCoding
 *  - Tree-based neighbor search (KNN, KFN) - mlpack::neighbor::NeighborSearch
 *  - Tree-based range search - mlpack::range::RangeSearch
 *
 * @section remarks Final Remarks
 *
 * mlpack contributors include:
 *
 *   - Ryan Curtin <gth671b@mail.gatech.edu>
 *   - James Cline <james.cline@gatech.edu>
 *   - Neil Slagle <nslagle3@gatech.edu>
 *   - Matthew Amidon <mamidon@gatech.edu>
 *   - Vlad Grantcharov <vlad321@gatech.edu>
 *   - Ajinkya Kale <kaleajinkya@gmail.com>
 *   - Bill March <march@gatech.edu>
 *   - Dongryeol Lee <dongryel@cc.gatech.edu>
 *   - Nishant Mehta <niche@cc.gatech.edu>
 *   - Parikshit Ram <p.ram@gatech.edu>
 *   - Rajendran Mohan <rmohan88@gatech.edu>
 *   - Trironk Kiatkungwanglai <trironk@gmail.com>
 *   - Patrick Mason <patrick.s.mason@gmail.com>
 *   - Chip Mappus <cmappus@gatech.edu>
 *   - Hua Ouyang <houyang@gatech.edu>
 *   - Long Quoc Tran <tqlong@gmail.com>
 *   - Noah Kauffman <notoriousnoah@gmail.com>
 *   - Guillermo Colon <gcolon7@mail.gatech.edu>
 *   - Wei Guan <wguan@cc.gatech.edu>
 *   - Ryan Riegel <rriegel@cc.gatech.edu>
 *   - Nikolaos Vasiloglou <nvasil@ieee.org>
 *   - Garry Boyer <garryb@gmail.com>
 *   - Andreas Löf <andreas.lof@cs.waikato.ac.nz>
 *   - Marcus Edel <marcus.edel@fu-berlin.de>
 *   - Mudit Raj Gupta <mudit.raaj.gupta@gmail.com>
 *   - Sumedh Ghaisas <sumedhghaisas@gmail.com>
 *   - Michael Fox <michaelfox99@gmail.com>
 *   - Ryan Birmingham <birm@gatech.edu>
 *   - Siddharth Agrawal <siddharth.950@gmail.com>
 *   - Saheb Motiani <saheb210692@gmail.com>
 *   - Yash Vadalia <yashdv@gmail.com>
 *   - Abhishek Laddha <laddhaabhishek11@gmail.com>
 *   - Vahab Akbarzadeh <v.akbarzadeh@gmail.com>
 *   - Andrew Wells <andrewmw94@gmail.com>
 *   - Zhihao Lou <lzh1984@gmail.com>
 *   - Udit Saxena <saxena.udit@gmail.com>
 *   - Stephen Tu <tu.stephenl@gmail.com>
 *   - Jaskaran Singh <jaskaranvirdi@gmail.com>
 *   - Shangtong Zhang <zhangshangtong.cpp@icloud.com>
 *   - Hritik Jain <hritik.jain.cse13@itbhu.ac.in>
 *   - Vladimir Glazachev <glazachev.vladimir@gmail.com>
 *   - QiaoAn Chen <kazenoyumechen@gmail.com>
 *   - Janzen Brewer <jahabrewer@gmail.com>
 *   - Trung Dinh <dinhanhtrung@gmail.com>
 *   - Tham Ngap Wei <thamngapwei@gmail.com>
 *   - Grzegorz Krajewski <krajekg@gmail.com>
 *   - Joseph Mariadassou <joe.mariadassou@gmail.com>
 *   - Pavel Zhigulin <pashaworking@gmail.com>
 *   - Andy Fang <AndyFang.DZ@gmail.com>
 *   - Barak Pearlmutter <barak+git@pearlmutter.net>
 *   - Ivari Horm <ivari@risk.ee>
 *   - Dhawal Arora <d.p.arora1@gmail.com>
 *   - Alexander Leinoff <alexander-leinoff@uiowa.edu>
 *   - Palash Ahuja <abhor902@gmail.com>
 *   - Yannis Mentekidis <mentekid@gmail.com>
 *   - Ranjan Mondal <ranjan.rev@gmail.com>
 *   - Mikhail Lozhnikov <lozhnikovma@gmail.com>
 *   - Marcos Pividori <marcos.pividori@gmail.com>
 *   - Keon Kim <kwk236@gmail.com>
 *   - Nilay Jain <nilayjain13@gmail.com>
 *   - Peter Lehner <peter.lehner@dlr.de>
 *   - Anuraj Kanodia <akanuraj200@gmail.com>
 *   - Ivan Georgiev <ivan@jonan.info>
 *   - Shikhar Bhardwaj <shikharbhardwaj68@gmail.com>
 *   - Yashu Seth <yashuseth2503@gmail.com>
 *   - Mike Izbicki <mike@izbicki.me>
 *   - Sudhanshu Ranjan <sranjan.sud@gmail.com>
 *   - Piyush Jaiswal <piyush.jaiswal@st.niituniversity.in>
 *   - Dinesh Raj <dinu.iota@gmail.com>
<<<<<<< HEAD
 *   - Prasanna Patil <prasannapatil08@gmail.com>
=======
 *   - Lakshya Agrawal <zeeshan.lakshya@gmail.com>
>>>>>>> 60a31f1b
 */

// First, include all of the prerequisites.
#include <mlpack/prereqs.hpp>

// Now the core mlpack classes.
#include <mlpack/core/util/arma_traits.hpp>
#include <mlpack/core/util/log.hpp>
#include <mlpack/core/util/cli.hpp>
#include <mlpack/core/util/deprecated.hpp>
#include <mlpack/core/data/load.hpp>
#include <mlpack/core/data/save.hpp>
#include <mlpack/core/data/normalize_labels.hpp>
#include <mlpack/core/math/clamp.hpp>
#include <mlpack/core/math/random.hpp>
#include <mlpack/core/math/random_basis.hpp>
#include <mlpack/core/math/lin_alg.hpp>
#include <mlpack/core/math/range.hpp>
#include <mlpack/core/math/round.hpp>
#include <mlpack/core/dists/discrete_distribution.hpp>
#include <mlpack/core/dists/gaussian_distribution.hpp>
#include <mlpack/core/dists/laplace_distribution.hpp>
#include <mlpack/core/dists/gamma_distribution.hpp>
//mlpack::backtrace only for linux
#ifdef HAS_BFD_DL
  #include <mlpack/core/util/backtrace.hpp>
#endif

// Include kernel traits.
#include <mlpack/core/kernels/kernel_traits.hpp>
#include <mlpack/core/kernels/linear_kernel.hpp>
#include <mlpack/core/kernels/polynomial_kernel.hpp>
#include <mlpack/core/kernels/cosine_distance.hpp>
#include <mlpack/core/kernels/gaussian_kernel.hpp>
#include <mlpack/core/kernels/epanechnikov_kernel.hpp>
#include <mlpack/core/kernels/hyperbolic_tangent_kernel.hpp>
#include <mlpack/core/kernels/laplacian_kernel.hpp>
#include <mlpack/core/kernels/pspectrum_string_kernel.hpp>
#include <mlpack/core/kernels/spherical_kernel.hpp>
#include <mlpack/core/kernels/triangular_kernel.hpp>

// Use OpenMP if compiled with -DHAS_OPENMP.
#ifdef HAS_OPENMP
  #include <omp.h>
#endif

// Use Armadillo's C++ version detection.
#ifdef ARMA_USE_CXX11
  #define MLPACK_USE_CX11
#endif

#endif<|MERGE_RESOLUTION|>--- conflicted
+++ resolved
@@ -209,11 +209,8 @@
  *   - Sudhanshu Ranjan <sranjan.sud@gmail.com>
  *   - Piyush Jaiswal <piyush.jaiswal@st.niituniversity.in>
  *   - Dinesh Raj <dinu.iota@gmail.com>
-<<<<<<< HEAD
  *   - Prasanna Patil <prasannapatil08@gmail.com>
-=======
  *   - Lakshya Agrawal <zeeshan.lakshya@gmail.com>
->>>>>>> 60a31f1b
  */
 
 // First, include all of the prerequisites.
