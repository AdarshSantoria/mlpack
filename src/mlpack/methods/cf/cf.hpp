--- conflicted
+++ resolved
@@ -21,11 +21,8 @@
 #include <mlpack/methods/amf/amf.hpp>
 #include <mlpack/methods/amf/update_rules/nmf_als.hpp>
 #include <mlpack/methods/amf/termination_policies/simple_residue_termination.hpp>
-<<<<<<< HEAD
 #include <mlpack/methods/cf/normalization/no_normalization.hpp>
-=======
 #include <mlpack/methods/cf/decomposition_policies/nmf_method.hpp>
->>>>>>> 6a301d79
 #include <set>
 #include <map>
 #include <iostream>
@@ -44,11 +41,7 @@
  * extern arma::Col<size_t> users; // users seeking recommendations
  * arma::Mat<size_t> recommendations; // Recommendations
  *
-<<<<<<< HEAD
- * CF<> cf(data); // Default options.
-=======
- * CFType cf(data); // Default options.
->>>>>>> 6a301d79
+ * CFType<> cf(data); // Default options.
  *
  * // Generate 10 recommendations for all users.
  * cf.GetRecommendations(10, recommendations);
@@ -64,24 +57,15 @@
  * are in a matrix that holds doubles, should hold integer (or size_t) values.
  * The user and item indices are assumed to start at 0.
  *
-<<<<<<< HEAD
  * @tparam NormalizationType The type of normalization performed on raw data.
  *     Data is normalized before calling Train() method. Predicted rating is
  *     denormalized before return.
  * 
- * @tparam FactorizerType The type of matrix factorization to use to decompose
- *     the rating matrix (a W and H matrix).  This must implement the method
- *     Apply(arma::sp_mat& data, size_t rank, arma::mat& W, arma::mat& H).
- */
-
-template<typename NormalizationType = NoNormalization>
-class CF
-=======
  * @tparam DecompositionPolicy The algorithm to use to decompose
  *     the rating matrix (a W and H matrix).
  */
+template<typename NormalizationType = NoNormalization>
 class CFType
->>>>>>> 6a301d79
 {
  public:
   /**
