--- conflicted
+++ resolved
@@ -1,15 +1,11 @@
 ### mlpack ?.?.?
 ###### ????-??-??
 
-<<<<<<< HEAD
   * Fix PReLU ann layer (#3420).
 
-  * Update outdated code in tutorials (#3398).
-=======
   * Add CF decomposition methods: `QUIC_SVDPolicy` and `BlockKrylovSVDPolicy` (#3413, #3404).
 
   * Update outdated code in tutorials (#3398, #3401).
->>>>>>> c6c54aa6
 
   * Bugfix for non-square convolution kernels (#3376).
 
