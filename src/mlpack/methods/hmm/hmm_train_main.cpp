--- conflicted
+++ resolved
@@ -45,16 +45,10 @@
 PARAM_STRING_IN("model_file", "Pre-existing HMM model file.", "m", "");
 PARAM_STRING_IN("labels_file", "Optional file of hidden states, used for "
     "labeled training.", "l", "");
-<<<<<<< HEAD
 PARAM_STRING_OUT("output_model_file", "File to save trained HMM to.", "o");
 PARAM_INT_IN("seed", "Random seed.  If 0, 'std::time(NULL)' is used.", "s", 0);
 PARAM_DOUBLE_IN("tolerance", "Tolerance of the Baum-Welch algorithm.", "T",
     1e-5);
-=======
-PARAM_STRING("output_model_file", "File to save trained HMM to.", "o", "");
-PARAM_INT("seed", "Random seed.  If 0, 'std::time(NULL)' is used.", "s", 0);
-PARAM_DOUBLE("tolerance", "Tolerance of the Baum-Welch algorithm.", "T", 1e-5);
->>>>>>> e434aee1
 PARAM_FLAG("random_initialization", "Initialize emissions and transition "
     "matrices with a uniform random distribution.", "r");
 
