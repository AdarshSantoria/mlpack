### mlpack ?.?.?
###### ????-??-??
  * Added `Multi Label Soft Margin Loss` loss function for neural networks
   (#2345).

  * Added Decision Tree Regressor (#2905). It can be used using the class
    `mlpack::tree::DecisionTreeRegressor`. It is accessible only though C++.

  * Added dict-style inspection of mlpack models in python bindings (#2868).

  * Added Extra Trees Algorithm (#2883). Currently, it can be used using the
    class `mlpack::tree::ExtraTrees`, but only through C++.

  * Add Flatten T Swish activation function (`flatten-t-swish.hpp`)

  * Added warm start feature to Random Forest (#2881); this feature is
    accessible from mlpack's bindings to different languages.

  * Added Pixel Shuffle layer (#2563).

  * Add "check_input_matrices" option to python bindings that checks
    for NaN and inf values in all the input matrices (#2787).

  * Add Adjusted R squared functionality to R2Score::Evaluate (#2624).

  * Disabled all the bindings by default in CMake (#2782).

  * Added an implementation to Stratify Data (#2671).

  * Add `BUILD_DOCS` CMake option to control whether Doxygen documentation is
    built (default ON) (#2730).

  * Add Triplet Margin Loss function (#2762).

  * Add finalizers to Julia binding model types to fix memory handling (#2756).

  * HMM: add functions to calculate likelihood for data stream with/without
    pre-calculated emission probability (#2142).

  * Replace Boost serialization library with Cereal (#2458).

  * Add `PYTHON_INSTALL_PREFIX` CMake option to specify installation root for
    Python bindings (#2797).

  * Removed `boost::visitor` from model classes for `knn`, `kfn`, `cf`,
    `range_search`, `krann`, and `kde` bindings (#2803).

  * Add k-means++ initialization strategy (#2813).

  * `NegativeLogLikelihood<>` now expects classes in the range `0` to
    `numClasses - 1` (#2534).

  * Add `Lambda1()`, `Lambda2()`, `UseCholesky()`, and `Tolerance()` members to
    `LARS` so parameters for training can be modified (#2861).

  * Remove unused `ElemType` template parameter from `DecisionTree` and
    `RandomForest` (#2874).

  * Fix Python binding build when the CMake variable `USE_OPENMP` is set to
    `OFF` (#2884).

  * The `mlpack_test` target is no longer built as part of `make all`.  Use
    `make mlpack_test` to build the tests.

  * Fixes to `HoeffdingTree`: ensure that training still works when empty
    constructor is used (#2964).

  * Fix Julia model serialization bug (#2970).

  * Fix `LoadCSV()` to use pre-populated `DatasetInfo` objects (#2980).

  * Add `probabilities` option to softmax regression binding, to get class
    probabilities for test points (#3001).

<<<<<<< HEAD
  * Fix Julia, Python, R, and Go handling of categorical data for
    `decision_tree()` and `hoeffding_tree()` (#2971).
=======
  * Fix thread safety issues in mlpack bindings to other languages (#2995).
>>>>>>> 499f9d81

### mlpack 3.4.2
###### 2020-10-26
  * Added Mean Absolute Percentage Error.

  * Added Softmin activation function as layer in ann/layer.

  * Fix spurious ARMA_64BIT_WORD compilation warnings on 32-bit systems (#2665).

### mlpack 3.4.1
###### 2020-09-07
  * Fix incorrect parsing of required matrix/model parameters for command-line
    bindings (#2600).

  * Add manual type specification support to `data::Load()` and `data::Save()`
    (#2084, #2135, #2602).

  * Remove use of internal Armadillo functionality (#2596, #2601, #2602).

### mlpack 3.4.0
###### 2020-09-01
  * Issue warnings when metrics produce NaNs in KFoldCV (#2595).

  * Added bindings for _R_ during Google Summer of Code (#2556).

  * Added common striptype function for all bindings (#2556).

  * Refactored common utility function of bindings to bindings/util (#2556).

  * Renamed InformationGain to HoeffdingInformationGain in
    methods/hoeffding_trees/information_gain.hpp (#2556).

  * Added macro for changing stream of printing and warnings/errors (#2556).

  * Added Spatial Dropout layer (#2564).

  * Force CMake to show error when it didn't find Python/modules (#2568).

  * Refactor `ProgramInfo()` to separate out all the different
    information (#2558).

  * Add bindings for one-hot encoding (#2325).

  * Added Soft Actor-Critic to RL methods (#2487).

  * Added Categorical DQN to q_networks (#2454).

  * Added N-step DQN to q_networks (#2461).

  * Add Silhoutte Score metric and Pairwise Distances (#2406).

  * Add Go bindings for some missed models (#2460).

  * Replace boost program_options dependency with CLI11 (#2459).

  * Additional functionality for the ARFF loader (#2486); use case sensitive
    categories (#2516).

  * Add `bayesian_linear_regression` binding for the command-line, Python,
    Julia, and Go.  Also called "Bayesian Ridge", this is equivalent to a
    version of linear regression where the regularization parameter is
    automatically tuned (#2030).

  * Fix defeatist search for spill tree traversals (#2566, #1269).

  * Fix incremental training of logistic regression models (#2560).

  * Change default configuration of `BUILD_PYTHON_BINDINGS` to `OFF` (#2575).

### mlpack 3.3.2
###### 2020-06-18
  * Added Noisy DQN to q_networks (#2446).

  * Add Go bindings (#1884).

  * Added Dueling DQN to q_networks, Noisy linear layer to ann/layer
    and Empty loss to ann/loss_functions (#2414).

  * Storing and adding accessor method for action in q_learning (#2413).

  * Added accessor methods for ANN layers (#2321).

  * Addition of `Elliot` activation function (#2268).

  * Add adaptive max pooling and adaptive mean pooling layers (#2195).

  * Add parameter to avoid shuffling of data in preprocess_split (#2293).

  * Add `MatType` parameter to `LSHSearch`, allowing sparse matrices to be used
    for search (#2395).

  * Documentation fixes to resolve Doxygen warnings and issues (#2400).

  * Add Load and Save of Sparse Matrix (#2344).

  * Add Intersection over Union (IoU) metric for bounding boxes (#2402).

  * Add Non Maximal Supression (NMS) metric for bounding boxes (#2410).

  * Fix `no_intercept` and probability computation for linear SVM bindings
    (#2419).

  * Fix incorrect neighbors for `k > 1` searches in `approx_kfn` binding, for
    the `QDAFN` algorithm (#2448).

  * Fix serialization of kernels with state for FastMKS (#2452).

  * Add `RBF` layer in ann module to make `RBFN` architecture (#2261).

### mlpack 3.3.1
###### 2020-04-29
  * Minor Julia and Python documentation fixes (#2373).

  * Updated terminal state and fixed bugs for Pendulum environment (#2354,
    #2369).

  * Added `EliSH` activation function (#2323).

  * Add L1 Loss function (#2203).

  * Pass CMAKE_CXX_FLAGS (compilation options) correctly to Python build
    (#2367).

  * Expose ensmallen Callbacks for sparseautoencoder (#2198).

  * Bugfix for LARS class causing invalid read (#2374).

  * Add serialization support from Julia; use `mlpack.serialize()` and
    `mlpack.deserialize()` to save and load from `IOBuffer`s.

### mlpack 3.3.0
###### 2020-04-07
  * Added `Normal Distribution` to `ann/dists` (#2382).

  * Templated return type of `Forward function` of loss functions (#2339).

  * Added `R2 Score` regression metric (#2323).

  * Added `poisson negative log likelihood` loss function (#2196).

  * Added `huber` loss function (#2199).

  * Added `mean squared logarithmic error` loss function for neural networks
    (#2210).

  * Added `mean bias loss function` for neural networks (#2210).

  * The DecisionStump class has been marked deprecated; use the `DecisionTree`
    class with `NoRecursion=true` or use `ID3DecisionStump` instead (#2099).

  * Added `probabilities_file` parameter to get the probabilities matrix of
    AdaBoost classifier (#2050).

  * Fix STB header search paths (#2104).

  * Add `DISABLE_DOWNLOADS` CMake configuration option (#2104).

  * Add padding layer in TransposedConvolutionLayer (#2082).

  * Fix pkgconfig generation on non-Linux systems (#2101).

  * Use log-space to represent HMM initial state and transition probabilities
    (#2081).

  * Add functions to access parameters of `Convolution` and `AtrousConvolution`
    layers (#1985).

  * Add Compute Error function in lars regression and changing Train function to
    return computed error (#2139).

  * Add Julia bindings (#1949).  Build settings can be controlled with the
    `BUILD_JULIA_BINDINGS=(ON/OFF)` and `JULIA_EXECUTABLE=/path/to/julia` CMake
    parameters.

  * CMake fix for finding STB include directory (#2145).

  * Add bindings for loading and saving images (#2019); `mlpack_image_converter`
    from the command-line, `mlpack.image_converter()` from Python.

  * Add normalization support for CF binding (#2136).

  * Add Mish activation function (#2158).

  * Update `init_rules` in AMF to allow users to merge two initialization
    rules (#2151).

  * Add GELU activation function (#2183).

  * Better error handling of eigendecompositions and Cholesky decompositions
    (#2088, #1840).

  * Add LiSHT activation function (#2182).

  * Add Valid and Same Padding for Transposed Convolution layer (#2163).

  * Add CELU activation function (#2191)

  * Add Log-Hyperbolic-Cosine Loss function (#2207).

  * Change neural network types to avoid unnecessary use of rvalue references
    (#2259).

  * Bump minimum Boost version to 1.58 (#2305).

  * Refactor STB support so `HAS_STB` macro is not needed when compiling against
    mlpack (#2312).

  * Add Hard Shrink Activation Function (#2186).

  * Add Soft Shrink Activation Function (#2174).

  * Add Hinge Embedding Loss Function (#2229).

  * Add Cosine Embedding Loss Function (#2209).

  * Add Margin Ranking Loss Function (#2264).

  * Bugfix for incorrect parameter vector sizes in logistic regression and
    softmax regression (#2359).

### mlpack 3.2.2
###### 2019-11-26
  * Add `valid` and `same` padding option in `Convolution` and `Atrous
    Convolution` layer (#1988).

  * Add Model() to the FFN class to access individual layers (#2043).

  * Update documentation for pip and conda installation packages (#2044).

  * Add bindings for linear SVM (#1935); `mlpack_linear_svm` from the
    command-line, `linear_svm()` from Python.

  * Add support to return the layer name as `std::string` (#1987).

  * Speed and memory improvements for the Transposed Convolution layer (#1493).

  * Fix Windows Python build configuration (#1885).

  * Validate md5 of STB library after download (#2087).

  * Add `__version__` to `__init__.py` (#2092).

  * Correctly handle RNN sequences that are shorter than the value of rho (#2102).

### mlpack 3.2.1
###### 2019-10-01
  * Enforce CMake version check for ensmallen (#2032).

  * Fix CMake check for Armadillo version (#2029).

  * Better handling of when STB is not installed (#2033).

  * Fix Naive Bayes classifier computations in high dimensions (#2022).

### mlpack 3.2.0
###### 2019-09-25
  * Fix some potential infinity errors in Naive Bayes Classifier (#2022).

  * Fix occasionally-failing RADICAL test (#1924).

  * Fix gcc 9 OpenMP compilation issue (#1970).

  * Added support for loading and saving of images (#1903).

  * Add Multiple Pole Balancing Environment (#1901, #1951).

  * Added functionality for scaling of data (#1876); see the command-line
    binding `mlpack_preprocess_scale` or Python binding `preprocess_scale()`.

  * Add new parameter `maximum_depth` to decision tree and random forest
    bindings (#1916).

  * Fix prediction output of softmax regression when test set accuracy is
    calculated (#1922).

  * Pendulum environment now checks for termination. All RL environments now
    have an option to terminate after a set number of time steps (no limit
    by default) (#1941).

  * Add support for probabilistic KDE (kernel density estimation) error bounds
    when using the Gaussian kernel (#1934).

  * Fix negative distances for cover tree computation (#1979).

  * Fix cover tree building when all pairwise distances are 0 (#1986).

  * Improve KDE pruning by reclaiming not used error tolerance (#1954, #1984).

  * Optimizations for sparse matrix accesses in z-score normalization for CF
    (#1989).

  * Add `kmeans_max_iterations` option to GMM training binding `gmm_train_main`.

  * Bump minimum Armadillo version to 8.400.0 due to ensmallen dependency
    requirement (#2015).

### mlpack 3.1.1
###### 2019-05-26
  * Fix random forest bug for numerical-only data (#1887).

  * Significant speedups for random forest (#1887).

  * Random forest now has `minimum_gain_split` and `subspace_dim` parameters
    (#1887).

  * Decision tree parameter `print_training_error` deprecated in favor of
    `print_training_accuracy`.

  * `output` option changed to `predictions` for adaboost and perceptron
    binding. Old options are now deprecated and will be preserved until mlpack
    4.0.0 (#1882).

  * Concatenated ReLU layer (#1843).

  * Accelerate NormalizeLabels function using hashing instead of linear search
    (see `src/mlpack/core/data/normalize_labels_impl.hpp`) (#1780).

  * Add `ConfusionMatrix()` function for checking performance of classifiers
    (#1798).

  * Install ensmallen headers when it is downloaded during build (#1900).

### mlpack 3.1.0
###### 2019-04-25
  * Add DiagonalGaussianDistribution and DiagonalGMM classes to speed up the
    diagonal covariance computation and deprecate DiagonalConstraint (#1666).

  * Add kernel density estimation (KDE) implementation with bindings to other
    languages (#1301).

  * Where relevant, all models with a `Train()` method now return a `double`
    value representing the goodness of fit (i.e. final objective value, error,
    etc.) (#1678).

  * Add implementation for linear support vector machine (see
    `src/mlpack/methods/linear_svm`).

  * Change DBSCAN to use PointSelectionPolicy and add OrderedPointSelection (#1625).

  * Residual block support (#1594).

  * Bidirectional RNN (#1626).

  * Dice loss layer (#1674, #1714) and hard sigmoid layer (#1776).

  * `output` option changed to `predictions` and `output_probabilities` to
    `probabilities` for Naive Bayes binding (`mlpack_nbc`/`nbc()`).  Old options
    are now deprecated and will be preserved until mlpack 4.0.0 (#1616).

  * Add support for Diagonal GMMs to HMM code (#1658, #1666).  This can provide
    large speedup when a diagonal GMM is acceptable as an emission probability
    distribution.

  * Python binding improvements: check parameter type (#1717), avoid copying
    Pandas dataframes (#1711), handle Pandas Series objects (#1700).

### mlpack 3.0.4
###### 2018-11-13
  * Bump minimum CMake version to 3.3.2.

  * CMake fixes for Ninja generator by Marc Espie.

### mlpack 3.0.3
###### 2018-07-27
  * Fix Visual Studio compilation issue (#1443).

  * Allow running local_coordinate_coding binding with no initial_dictionary
    parameter when input_model is not specified (#1457).

  * Make use of OpenMP optional via the CMake 'USE_OPENMP' configuration
    variable (#1474).

  * Accelerate FNN training by 20-30% by avoiding redundant calculations
    (#1467).

  * Fix math::RandomSeed() usage in tests (#1462, #1440).

  * Generate better Python setup.py with documentation (#1460).

### mlpack 3.0.2
###### 2018-06-08
  * Documentation generation fixes for Python bindings (#1421).

  * Fix build error for man pages if command-line bindings are not being built
    (#1424).

  * Add 'shuffle' parameter and Shuffle() method to KFoldCV (#1412).  This will
    shuffle the data when the object is constructed, or when Shuffle() is
    called.

  * Added neural network layers: AtrousConvolution (#1390), Embedding (#1401),
    and LayerNorm (layer normalization) (#1389).

  * Add Pendulum environment for reinforcement learning (#1388) and update
    Mountain Car environment (#1394).

### mlpack 3.0.1
###### 2018-05-10
  * Fix intermittently failing tests (#1387).

  * Add big-batch SGD (BBSGD) optimizer in
    src/mlpack/core/optimizers/bigbatch_sgd/ (#1131).

  * Fix simple compiler warnings (#1380, #1373).

  * Simplify NeighborSearch constructor and Train() overloads (#1378).

  * Add warning for OpenMP setting differences (#1358/#1382).  When mlpack is
    compiled with OpenMP but another application is not (or vice versa), a
    compilation warning will now be issued.

  * Restructured loss functions in src/mlpack/methods/ann/ (#1365).

  * Add environments for reinforcement learning tests (#1368, #1370, #1329).

  * Allow single outputs for multiple timestep inputs for recurrent neural
    networks (#1348).

  * Add He and LeCun normal initializations for neural networks (#1342).
    Neural networks: add He and LeCun normal initializations (#1342), add FReLU
    and SELU activation functions (#1346, #1341), add alpha-dropout (#1349).

### mlpack 3.0.0
###### 2018-03-30
  * Speed and memory improvements for DBSCAN.  --single_mode can now be used for
    situations where previously RAM usage was too high.

  * Bump minimum required version of Armadillo to 6.500.0.

  * Add automatically generated Python bindings.  These have the same interface
    as the command-line programs.

  * Add deep learning infrastructure in src/mlpack/methods/ann/.

  * Add reinforcement learning infrastructure in
    src/mlpack/methods/reinforcement_learning/.

  * Add optimizers: AdaGrad, CMAES, CNE, FrankeWolfe, GradientDescent,
    GridSearch, IQN, Katyusha, LineSearch, ParallelSGD, SARAH, SCD, SGDR,
    SMORMS3, SPALeRA, SVRG.

  * Add hyperparameter tuning infrastructure and cross-validation infrastructure
    in src/mlpack/core/cv/ and src/mlpack/core/hpt/.

  * Fix bug in mean shift.

  * Add random forests (see src/mlpack/methods/random_forest).

  * Numerous other bugfixes and testing improvements.

  * Add randomized Krylov SVD and Block Krylov SVD.

### mlpack 2.2.5
###### 2017-08-25
  * Compilation fix for some systems (#1082).

  * Fix PARAM_INT_OUT() (#1100).

### mlpack 2.2.4
###### 2017-07-18
  * Speed and memory improvements for DBSCAN. --single_mode can now be used for
    situations where previously RAM usage was too high.

  * Fix bug in CF causing incorrect recommendations.

### mlpack 2.2.3
###### 2017-05-24
  * Bug fix for --predictions_file in mlpack_decision_tree program.

### mlpack 2.2.2
###### 2017-05-04
  * Install backwards-compatibility mlpack_allknn and mlpack_allkfn programs;
    note they are deprecated and will be removed in mlpack 3.0.0 (#992).

  * Fix RStarTree bug that surfaced on OS X only (#964).

  * Small fixes for MiniBatchSGD and SGD and tests.

### mlpack 2.2.1
###### 2017-04-13
  * Compilation fix for mlpack_nca and mlpack_test on older Armadillo versions
    (#984).

### mlpack 2.2.0
###### 2017-03-21
  * Bugfix for mlpack_knn program (#816).

  * Add decision tree implementation in methods/decision_tree/.  This is very
    similar to a C4.5 tree learner.

  * Add DBSCAN implementation in methods/dbscan/.

  * Add support for multidimensional discrete distributions (#810, #830).

  * Better output for Log::Debug/Log::Info/Log::Warn/Log::Fatal for Armadillo
    objects (#895, #928).

  * Refactor categorical CSV loading with boost::spirit for faster loading
    (#681).

### mlpack 2.1.1
###### 2016-12-22
  * HMMs now use random initialization; this should fix some convergence issues
    (#828).

  * HMMs now initialize emissions according to the distribution of observations
    (#833).

  * Minor fix for formatted output (#814).

  * Fix DecisionStump to properly work with any input type.

### mlpack 2.1.0
###### 2016-10-31
  * Fixed CoverTree to properly handle single-point datasets.

  * Fixed a bug in CosineTree (and thus QUIC-SVD) that caused split failures for
    some datasets (#717).

  * Added mlpack_preprocess_describe program, which can be used to print
    statistics on a given dataset (#742).

  * Fix prioritized recursion for k-furthest-neighbor search (mlpack_kfn and the
    KFN class), leading to orders-of-magnitude speedups in some cases.

  * Bump minimum required version of Armadillo to 4.200.0.

  * Added simple Gradient Descent optimizer, found in
    src/mlpack/core/optimizers/gradient_descent/ (#792).

  * Added approximate furthest neighbor search algorithms QDAFN and
    DrusillaSelect in src/mlpack/methods/approx_kfn/, with command-line program
    mlpack_approx_kfn.

### mlpack 2.0.3
###### 2016-07-21
  * Added multiprobe LSH (#691).  The parameter 'T' to LSHSearch::Search() can
    now be used to control the number of extra bins that are probed, as can the
    -T (--num_probes) option to mlpack_lsh.

  * Added the Hilbert R tree to src/mlpack/core/tree/rectangle_tree/ (#664).  It
    can be used as the typedef HilbertRTree, and it is now an option in the
    mlpack_knn, mlpack_kfn, mlpack_range_search, and mlpack_krann command-line
    programs.

  * Added the mlpack_preprocess_split and mlpack_preprocess_binarize programs,
    which can be used for preprocessing code (#650, #666).

  * Added OpenMP support to LSHSearch and mlpack_lsh (#700).

### mlpack 2.0.2
###### 2016-06-20
  * Added the function LSHSearch::Projections(), which returns an arma::cube
    with each projection table in a slice (#663).  Instead of Projection(i), you
    should now use Projections().slice(i).

  * A new constructor has been added to LSHSearch that creates objects using
    projection tables provided in an arma::cube (#663).

  * Handle zero-variance dimensions in DET (#515).

  * Add MiniBatchSGD optimizer (src/mlpack/core/optimizers/minibatch_sgd/) and
    allow its use in mlpack_logistic_regression and mlpack_nca programs.

  * Add better backtrace support from Grzegorz Krajewski for Log::Fatal messages
    when compiled with debugging and profiling symbols.  This requires libbfd
    and libdl to be present during compilation.

  * CosineTree test fix from Mikhail Lozhnikov (#358).

  * Fixed HMM initial state estimation (#600).

  * Changed versioning macros __MLPACK_VERSION_MAJOR, __MLPACK_VERSION_MINOR,
    and __MLPACK_VERSION_PATCH to MLPACK_VERSION_MAJOR, MLPACK_VERSION_MINOR,
    and MLPACK_VERSION_PATCH.  The old names will remain in place until
    mlpack 3.0.0.

  * Renamed mlpack_allknn, mlpack_allkfn, and mlpack_allkrann to mlpack_knn,
    mlpack_kfn, and mlpack_krann.  The mlpack_allknn, mlpack_allkfn, and
    mlpack_allkrann programs will remain as copies until mlpack 3.0.0.

  * Add --random_initialization option to mlpack_hmm_train, for use when no
    labels are provided.

  * Add --kill_empty_clusters option to mlpack_kmeans and KillEmptyClusters
    policy for the KMeans class (#595, #596).

### mlpack 2.0.1
###### 2016-02-04
  * Fix CMake to properly detect when MKL is being used with Armadillo.

  * Minor parameter handling fixes to mlpack_logistic_regression (#504, #505).

  * Properly install arma_config.hpp.

  * Memory handling fixes for Hoeffding tree code.

  * Add functions that allow changing training-time parameters to HoeffdingTree
    class.

  * Fix infinite loop in sparse coding test.

  * Documentation spelling fixes (#501).

  * Properly handle covariances for Gaussians with large condition number
    (#496), preventing GMMs from filling with NaNs during training (and also
    HMMs that use GMMs).

  * CMake fixes for finding LAPACK and BLAS as Armadillo dependencies when ATLAS
    is used.

  * CMake fix for projects using mlpack's CMake configuration from elsewhere
    (#512).

### mlpack 2.0.0
###### 2015-12-24
  * Removed overclustering support from k-means because it is not well-tested,
    may be buggy, and is (I think) unused.  If this was support you were using,
    open a bug or get in touch with us; it would not be hard for us to
    reimplement it.

  * Refactored KMeans to allow different types of Lloyd iterations.

  * Added implementations of k-means: Elkan's algorithm, Hamerly's algorithm,
    Pelleg-Moore's algorithm, and the DTNN (dual-tree nearest neighbor)
    algorithm.

  * Significant acceleration of LRSDP via the use of accu(a % b) instead of
    trace(a * b).

  * Added MatrixCompletion class (matrix_completion), which performs nuclear
    norm minimization to fill unknown values of an input matrix.

  * No more dependence on Boost.Random; now we use C++11 STL random support.

  * Add softmax regression, contributed by Siddharth Agrawal and QiaoAn Chen.

  * Changed NeighborSearch, RangeSearch, FastMKS, LSH, and RASearch API; these
    classes now take the query sets in the Search() method, instead of in the
    constructor.

  * Use OpenMP, if available.  For now OpenMP support is only available in the
    DET training code.

  * Add support for predicting new test point values to LARS and the
    command-line 'lars' program.

  * Add serialization support for Perceptron and LogisticRegression.

  * Refactor SoftmaxRegression to predict into an arma::Row<size_t> object, and
    add a softmax_regression program.

  * Refactor LSH to allow loading and saving of models.

  * ToString() is removed entirely (#487).

  * Add --input_model_file and --output_model_file options to appropriate
    machine learning algorithms.

  * Rename all executables to start with an "mlpack" prefix (#229).

  * Add HoeffdingTree and mlpack_hoeffding_tree, an implementation of the
    streaming decision tree methodology from Domingos and Hulten in 2000.

### mlpack 1.0.12
###### 2015-01-07
  * Switch to 3-clause BSD license (from LGPL).

### mlpack 1.0.11
###### 2014-12-11
  * Proper handling of dimension calculation in PCA.

  * Load parameter vectors properly for LinearRegression models.

  * Linker fixes for AugLagrangian specializations under Visual Studio.

  * Add support for observation weights to LinearRegression.

  * MahalanobisDistance<> now takes the root of the distance by default and
    therefore satisfies the triangle inequality (TakeRoot now defaults to true).

  * Better handling of optional Armadillo HDF5 dependency.

  * Fixes for numerous intermittent test failures.

  * math::RandomSeed() now sets the random seed for recent (>=3.930) Armadillo
    versions.

  * Handle Newton method convergence better for
    SparseCoding::OptimizeDictionary() and make maximum iterations a parameter.

  * Known bug: CosineTree construction may fail in some cases on i386 systems
    (#358).

### mlpack 1.0.10
###### 2014-08-29
  * Bugfix for NeighborSearch regression which caused very slow allknn/allkfn.
    Speeds are now restored to approximately 1.0.8 speeds, with significant
    improvement for the cover tree (#347).

  * Detect dependencies correctly when ARMA_USE_WRAPPER is not being defined
    (i.e., libarmadillo.so does not exist).

  * Bugfix for compilation under Visual Studio (#348).

### mlpack 1.0.9
###### 2014-07-28
  * GMM initialization is now safer and provides a working GMM when constructed
    with only the dimensionality and number of Gaussians (#301).

  * Check for division by 0 in Forward-Backward Algorithm in HMMs (#301).

  * Fix MaxVarianceNewCluster (used when re-initializing clusters for k-means)
    (#301).

  * Fixed implementation of Viterbi algorithm in HMM::Predict() (#303).

  * Significant speedups for dual-tree algorithms using the cover tree (#235,
    #314) including a faster implementation of FastMKS.

  * Fix for LRSDP optimizer so that it compiles and can be used (#312).

  * CF (collaborative filtering) now expects users and items to be zero-indexed,
    not one-indexed (#311).

  * CF::GetRecommendations() API change: now requires the number of
    recommendations as the first parameter.  The number of users in the local
    neighborhood should be specified with CF::NumUsersForSimilarity().

  * Removed incorrect PeriodicHRectBound (#58).

  * Refactor LRSDP into LRSDP class and standalone function to be optimized
    (#305).

  * Fix for centering in kernel PCA (#337).

  * Added simulated annealing (SA) optimizer, contributed by Zhihao Lou.

  * HMMs now support initial state probabilities; these can be set in the
    constructor, trained, or set manually with HMM::Initial() (#302).

  * Added Nyström method for kernel matrix approximation by Marcus Edel.

  * Kernel PCA now supports using Nyström method for approximation.

  * Ball trees now work with dual-tree algorithms, via the BallBound<> bound
    structure (#307); fixed by Yash Vadalia.

  * The NMF class is now AMF<>, and supports far more types of factorizations,
    by Sumedh Ghaisas.

  * A QUIC-SVD implementation has returned, written by Siddharth Agrawal and
    based on older code from Mudit Gupta.

  * Added perceptron and decision stump by Udit Saxena (these are weak learners
    for an eventual AdaBoost class).

  * Sparse autoencoder added by Siddharth Agrawal.

### mlpack 1.0.8
###### 2014-01-06
  * Memory leak in NeighborSearch index-mapping code fixed (#298).

  * GMMs can be trained using the existing model as a starting point by
    specifying an additional boolean parameter to GMM::Estimate() (#296).

  * Logistic regression implementation added in methods/logistic_regression (see
    also #293).

  * L-BFGS optimizer now returns its function via Function().

  * Version information is now obtainable via mlpack::util::GetVersion() or the
    __MLPACK_VERSION_MAJOR, __MLPACK_VERSION_MINOR, and  __MLPACK_VERSION_PATCH
    macros (#297).

  * Fix typos in allkfn and allkrann output.

### mlpack 1.0.7
###### 2013-10-04
  * Cover tree support for range search (range_search), rank-approximate nearest
    neighbors (allkrann), minimum spanning tree calculation (emst), and FastMKS
    (fastmks).

  * Dual-tree FastMKS implementation added and tested.

  * Added collaborative filtering package (cf) that can provide recommendations
    when given users and items.

  * Fix for correctness of Kernel PCA (kernel_pca) (#270).

  * Speedups for PCA and Kernel PCA (#198).

  * Fix for correctness of Neighborhood Components Analysis (NCA) (#279).

  * Minor speedups for dual-tree algorithms.

  * Fix for Naive Bayes Classifier (nbc) (#269).

  * Added a ridge regression option to LinearRegression (linear_regression)
    (#286).

  * Gaussian Mixture Models (gmm::GMM<>) now support arbitrary covariance matrix
    constraints (#283).

  * MVU (mvu) removed because it is known to not work (#183).

  * Minor updates and fixes for kernels (in mlpack::kernel).

### mlpack 1.0.6
###### 2013-06-13
  * Minor bugfix so that FastMKS gets built.

### mlpack 1.0.5
###### 2013-05-01
  * Speedups of cover tree traversers (#235).

  * Addition of rank-approximate nearest neighbors (RANN), found in
    src/mlpack/methods/rann/.

  * Addition of fast exact max-kernel search (FastMKS), found in
    src/mlpack/methods/fastmks/.

  * Fix for EM covariance estimation; this should improve GMM training time.

  * More parameters for GMM estimation.

  * Force GMM and GaussianDistribution covariance matrices to be positive
    definite, so that training converges much more often.

  * Add parameter for the tolerance of the Baum-Welch algorithm for HMM
    training.

  * Fix for compilation with clang compiler.

  * Fix for k-furthest-neighbor-search.

### mlpack 1.0.4
###### 2013-02-08
  * Force minimum Armadillo version to 2.4.2.

  * Better output of class types to streams; a class with a ToString() method
    implemented can be sent to a stream with operator<<.

  * Change return type of GMM::Estimate() to double (#257).

  * Style fixes for k-means and RADICAL.

  * Handle size_t support correctly with Armadillo 3.6.2 (#258).

  * Add locality-sensitive hashing (LSH), found in src/mlpack/methods/lsh/.

  * Better tests for SGD (stochastic gradient descent) and NCA (neighborhood
    components analysis).

### mlpack 1.0.3
###### 2012-09-16

  * Remove internal sparse matrix support because Armadillo 3.4.0 now includes
    it.  When using Armadillo versions older than 3.4.0, sparse matrix support
    is not available.

  * NCA (neighborhood components analysis) now support an arbitrary optimizer
    (#245), including stochastic gradient descent (#249).

### mlpack 1.0.2
###### 2012-08-15
  * Added density estimation trees, found in src/mlpack/methods/det/.

  * Added non-negative matrix factorization, found in src/mlpack/methods/nmf/.

  * Added experimental cover tree implementation, found in
    src/mlpack/core/tree/cover_tree/ (#157).

  * Better reporting of boost::program_options errors (#225).

  * Fix for timers on Windows (#212, #211).

  * Fix for allknn and allkfn output (#204).

  * Sparse coding dictionary initialization is now a template parameter (#220).

### mlpack 1.0.1
###### 2012-03-03
  * Added kernel principal components analysis (kernel PCA), found in
    src/mlpack/methods/kernel_pca/ (#74).

  * Fix for Lovasz-Theta AugLagrangian tests (#182).

  * Fixes for allknn output (#185, #186).

  * Added range search executable (#192).

  * Adapted citations in documentation to BibTeX; no citations in -h output
    (#195).

  * Stop use of 'const char*' and prefer 'std::string' (#176).

  * Support seeds for random numbers (#177).

### mlpack 1.0.0
###### 2011-12-17
  * Initial release.  See any resolved tickets numbered less than #196 or
    execute this query:
    http://www.mlpack.org/trac/query?status=closed&milestone=mlpack+1.0.0<|MERGE_RESOLUTION|>--- conflicted
+++ resolved
@@ -72,12 +72,10 @@
   * Add `probabilities` option to softmax regression binding, to get class
     probabilities for test points (#3001).
 
-<<<<<<< HEAD
+  * Fix thread safety issues in mlpack bindings to other languages (#2995).
+
   * Fix Julia, Python, R, and Go handling of categorical data for
     `decision_tree()` and `hoeffding_tree()` (#2971).
-=======
-  * Fix thread safety issues in mlpack bindings to other languages (#2995).
->>>>>>> 499f9d81
 
 ### mlpack 3.4.2
 ###### 2020-10-26
