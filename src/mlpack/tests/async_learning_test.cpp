--- conflicted
+++ resolved
@@ -44,43 +44,8 @@
     omp_set_num_threads(1);
   #endif
 
-<<<<<<< HEAD
   bool success = false;
   for (size_t trial = 0; trial < 4; ++trial)
-=======
-  // Set up the network.
-  FFN<MeanSquaredError<>, GaussianInitialization> model(MeanSquaredError<>(),
-      GaussianInitialization(0, 0.001));
-  model.Add<Linear<>>(4, 20);
-  model.Add<ReLULayer<>>();
-  model.Add<Linear<>>(20, 20);
-  model.Add<ReLULayer<>>();
-  model.Add<Linear<>>(20, 2);
-
-  // Set up the policy.
-  using Policy = GreedyPolicy<CartPole>;
-  AggregatedPolicy<Policy> policy({Policy(0.7, 5000, 0.1),
-                                  Policy(0.7, 5000, 0.01),
-                                  Policy(0.7, 5000, 0.5)},
-                                  arma::colvec("0.4 0.3 0.3"));
-
-  TrainingConfig config;
-  config.StepSize() = 0.0001;
-  config.Discount() = 0.99;
-  config.NumWorkers() = 16;
-  config.UpdateInterval() = 6;
-  config.StepLimit() = 200;
-  config.TargetNetworkSyncInterval() = 200;
-
-  OneStepQLearning<
-      CartPole, decltype(model), ens::VanillaUpdate, decltype(policy)>
-      agent(std::move(config), std::move(model), std::move(policy));
-
-  arma::vec rewards(20, arma::fill::zeros);
-  size_t pos = 0;
-  size_t testEpisodes = 0;
-  auto measure = [&rewards, &pos, &testEpisodes](double reward)
->>>>>>> 7e05c306
   {
     // Set up the network.
     FFN<MeanSquaredError<>, GaussianInitialization> model(MeanSquaredError<>(),
@@ -106,7 +71,8 @@
     config.StepLimit() = 200;
     config.TargetNetworkSyncInterval() = 200;
 
-    OneStepQLearning<CartPole, decltype(model), VanillaUpdate, decltype(policy)>
+    OneStepQLearning<
+        CartPole, decltype(model), ens::VanillaUpdate, decltype(policy)>
         agent(std::move(config), std::move(model), std::move(policy));
 
     arma::vec rewards(20, arma::fill::zeros);
@@ -154,42 +120,8 @@
     omp_set_num_threads(1);
   #endif
 
-<<<<<<< HEAD
   bool success = false;
   for (size_t trial = 0; trial < 3; ++trial)
-=======
-  // Set up the network.
-  FFN<MeanSquaredError<>, GaussianInitialization> model(MeanSquaredError<>(),
-      GaussianInitialization(0, 0.001));
-  model.Add<Linear<>>(4, 20);
-  model.Add<ReLULayer<>>();
-  model.Add<Linear<>>(20, 20);
-  model.Add<ReLULayer<>>();
-  model.Add<Linear<>>(20, 2);
-
-  // Set up the policy.
-  using Policy = GreedyPolicy<CartPole>;
-  AggregatedPolicy<Policy> policy({Policy(0.7, 5000, 0.1),
-                                  Policy(0.7, 5000, 0.01),
-                                  Policy(0.7, 5000, 0.5)},
-                                  arma::colvec("0.4 0.3 0.3"));
-
-  TrainingConfig config;
-  config.StepSize() = 0.0001;
-  config.Discount() = 0.99;
-  config.NumWorkers() = 16;
-  config.UpdateInterval() = 6;
-  config.StepLimit() = 200;
-  config.TargetNetworkSyncInterval() = 200;
-
-  OneStepSarsa<CartPole, decltype(model), ens::VanillaUpdate, decltype(policy)>
-      agent(std::move(config), std::move(model), std::move(policy));
-
-  arma::vec rewards(20, arma::fill::zeros);
-  size_t pos = 0;
-  size_t testEpisodes = 0;
-  auto measure = [&rewards, &pos, &testEpisodes](double reward)
->>>>>>> 7e05c306
   {
     // Set up the network.
     FFN<MeanSquaredError<>, GaussianInitialization> model(MeanSquaredError<>(),
@@ -215,7 +147,7 @@
     config.StepLimit() = 200;
     config.TargetNetworkSyncInterval() = 200;
 
-    OneStepSarsa<CartPole, decltype(model), VanillaUpdate, decltype(policy)>
+    OneStepSarsa<CartPole, decltype(model), ens::VanillaUpdate, decltype(policy)>
         agent(std::move(config), std::move(model), std::move(policy));
 
     arma::vec rewards(20, arma::fill::zeros);
