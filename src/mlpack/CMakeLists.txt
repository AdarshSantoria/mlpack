include_directories(${CMAKE_CURRENT_BINARY_DIR}/..) # mlpack/mlpack_export.hpp

# Add core.hpp to list of sources.
set(MLPACK_SRCS ${MLPACK_SRCS}
  "${CMAKE_CURRENT_SOURCE_DIR}/core.hpp"
  "${CMAKE_CURRENT_SOURCE_DIR}/prereqs.hpp"
)

## Recurse into both core/ and methods/.
set(DIRS
  bindings
  core
  methods
)

foreach(dir ${DIRS})
  add_subdirectory(${dir})
endforeach()

# MLPACK_SRCS is set in the subdirectories.  The dependencies (MLPACK_LIBRARIES)
# are set in the root CMakeLists.txt.
add_library(mlpack ${MLPACK_SRCS})

# If we are not forcing C++11 support, check that the compiler supports C++11
# and enable it.
if ((NOT FORCE_CXX11) AND
    (NOT (${CMAKE_MAJOR_VERSION} LESS 3 OR
         (${CMAKE_MAJOR_VERSION} EQUAL 3 AND ${CMAKE_MINOR_VERSION} LESS 1))))
  # Use the newer C++11 checks.
  include(../../CMake/NewCXX11.cmake)
endif ()

# Generate export symbols for Windows, instead of adding __declspec(dllimport)
# and __declspec(dllexport) everywhere.  However, those modifiers are still
# necessary for global variables (of which there are a few in mlpack).
set_target_properties(mlpack PROPERTIES WINDOWS_EXPORT_ALL_SYMBOLS ON)
include(GenerateExportHeader)
generate_export_header(mlpack EXPORT_FILE_NAME mlpack_export.hpp)
if (NOT BUILD_SHARED_LIBS)
  add_definitions(-DMLPACK_STATIC_DEFINE)
endif ()

target_link_libraries(mlpack ${MLPACK_LIBRARIES})

set_target_properties(mlpack
  PROPERTIES
  VERSION 3.0
  SOVERSION 3
)

# Backtrace for Linux need those libs.
if(CMAKE_SYSTEM_NAME STREQUAL "Linux")
  if(LIBBFD_FOUND AND LIBDL_FOUND AND DEBUG)
    target_link_libraries(mlpack ${LIBBFD_LIBRARIES})
    target_link_libraries(mlpack ${LIBDL_LIBRARIES})
  endif()
endif()

set_target_properties(mlpack PROPERTIES COTIRE_CXX_PREFIX_HEADER_INIT "prereqs.hpp")
cotire(mlpack)

if (BUILD_TESTS)
  add_subdirectory(tests)
endif ()

# Collect all header files in the library.
file(GLOB_RECURSE INCLUDE_H_FILES RELATIVE ${CMAKE_CURRENT_SOURCE_DIR} *.h)
file(GLOB_RECURSE INCLUDE_HPP_FILES RELATIVE ${CMAKE_CURRENT_SOURCE_DIR} *.hpp)
set(INCLUDE_FILES ${INCLUDE_H_FILES} ${INCLUDE_HPP_FILES})

# Move all of these header files to <builddir>/include/mlpack/ after the library
# is built.  First we have to create that directory though.
add_custom_target(mlpack_headers)
add_custom_command(TARGET mlpack_headers POST_BUILD
  COMMENT "Moving header files to include/mlpack/"
  COMMAND ${CMAKE_COMMAND} ARGS -E
    make_directory ${CMAKE_BINARY_DIR}/include/mlpack/
  COMMAND ${CMAKE_COMMAND} ARGS -E
    copy ${CMAKE_CURRENT_BINARY_DIR}/mlpack_export.hpp
         ${CMAKE_BINARY_DIR}/include/mlpack)

# Then copy each of the header files over to that directory.
foreach(incl_file ${INCLUDE_FILES})
  add_custom_command(TARGET mlpack_headers POST_BUILD
    COMMAND ${CMAKE_COMMAND} ARGS -E
      copy ${CMAKE_CURRENT_SOURCE_DIR}/${incl_file}
           ${CMAKE_BINARY_DIR}/include/mlpack/${incl_file}
      BYPRODUCTS ${CMAKE_BINARY_DIR}/include/mlpack/${incl_file})
endforeach()

# At install time, we simply install that directory of header files we
# collected to include/.
install(DIRECTORY ${CMAKE_BINARY_DIR}/include/mlpack DESTINATION
    ${CMAKE_INSTALL_INCLUDEDIR})

# Set generated executables to be installed.  Unfortunately they must manually
# be entered...
install(TARGETS mlpack
    RUNTIME DESTINATION ${CMAKE_INSTALL_BINDIR}
    LIBRARY DESTINATION ${CMAKE_INSTALL_LIBDIR}
    ARCHIVE DESTINATION ${CMAKE_INSTALL_LIBDIR})

add_dependencies(mlpack mlpack_headers)

# If we are building Python bindings, we have to configure setup.py but only
# after we've recursed into methods/.
if (BUILD_PYTHON_BINDINGS)
  # Extract the version number.
  file(READ "${CMAKE_SOURCE_DIR}/src/mlpack/core/util/version.hpp"
      VERSION_HPP_CONTENTS)
  string(REGEX REPLACE ".*#define MLPACK_VERSION_MAJOR ([0-9]+).*" "\\1"
      MLPACK_VERSION_MAJOR "${VERSION_HPP_CONTENTS}")
  string(REGEX REPLACE ".*#define MLPACK_VERSION_MINOR ([0-9]+).*" "\\1"
      MLPACK_VERSION_MINOR "${VERSION_HPP_CONTENTS}")
  string(REGEX REPLACE ".*#define MLPACK_VERSION_PATCH [\"]?([0-9x]+)[\"]?.*"
      "\\1" MLPACK_VERSION_PATCH "${VERSION_HPP_CONTENTS}")

  set(PACKAGE_VERSION
      "${MLPACK_VERSION_MAJOR}.${MLPACK_VERSION_MINOR}.${MLPACK_VERSION_PATCH}")

  get_property(CYTHON_INCLUDE_DIRECTORIES DIRECTORY ${CMAKE_CURRENT_SOURCE_DIR}
      PROPERTY INCLUDE_DIRECTORIES)
  configure_file(${CMAKE_SOURCE_DIR}/src/mlpack/bindings/python/setup.py.in
                 ${CMAKE_BINARY_DIR}/src/mlpack/bindings/python/setup.py)
endif ()

<<<<<<< HEAD
# If we are building Julia bindings, we have to end the 'module' declaration in
# mlpack.jl
if (BUILD_JULIA_BINDINGS)
  file(APPEND
      "${CMAKE_BINARY_DIR}/src/mlpack/bindings/julia/mlpack/src/mlpack.jl"
      "\nend\n")
endif ()
=======
# If we are building Markdown documentation, we have to run some setup after we
# recurse into methods/.  If not, this function is empty.
post_markdown_setup()
>>>>>>> febc8e31
<|MERGE_RESOLUTION|>--- conflicted
+++ resolved
@@ -124,7 +124,6 @@
                  ${CMAKE_BINARY_DIR}/src/mlpack/bindings/python/setup.py)
 endif ()
 
-<<<<<<< HEAD
 # If we are building Julia bindings, we have to end the 'module' declaration in
 # mlpack.jl
 if (BUILD_JULIA_BINDINGS)
@@ -132,8 +131,7 @@
       "${CMAKE_BINARY_DIR}/src/mlpack/bindings/julia/mlpack/src/mlpack.jl"
       "\nend\n")
 endif ()
-=======
+
 # If we are building Markdown documentation, we have to run some setup after we
 # recurse into methods/.  If not, this function is empty.
-post_markdown_setup()
->>>>>>> febc8e31
+post_markdown_setup()